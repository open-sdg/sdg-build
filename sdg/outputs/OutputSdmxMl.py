--- conflicted
+++ resolved
@@ -31,16 +31,10 @@
 
 
     def __init__(self, inputs, schema, output_folder='_site', translations=None,
-<<<<<<< HEAD
-                 indicator_options=None, dsd='https://registry.sdmx.org/ws/public/sdmxapi/rest/datastructure/IAEG-SDGs/SDG/latest/?format=sdmx-2.1&detail=full&references=children',
-                 default_values=None, header_id=None, sender_id=None, structure_specific=False,
-                 column_map=None, code_map=None, constrain_data=False, logging=None):
-=======
                  indicator_options=None, dsd=None, default_values=None,
                  header_id=None, sender_id=None, structure_specific=False,
                  column_map=None, code_map=None, constrain_data=False,
-                 request_params=None):
->>>>>>> be463023
+                 request_params=None, logging=None):
 
         """Constructor for OutputSdmxMl.
 
@@ -83,12 +77,8 @@
             Whether to use the DSD to remove any rows of data that are not compliant.
             Defaults to False.
         """
-<<<<<<< HEAD
-        OutputBase.__init__(self, inputs, schema, output_folder, translations, indicator_options, logging=logging)
-=======
         OutputBase.__init__(self, inputs, schema, output_folder, translations,
-            indicator_options, request_params=request_params)
->>>>>>> be463023
+            indicator_options, request_params=request_params, logging=logging)
         self.header_id = header_id
         self.sender_id = sender_id
         self.structure_specific = structure_specific
