import os
import sdg
import json
<<<<<<< HEAD
from natsort import natsorted
=======
from sdg.Loggable import Loggable
>>>>>>> f68e9c39

class DisaggregationStatusService(Loggable):
    """Service to calculate to what extent the data is disaggregated."""


    def __init__(self, site_dir, indicators, extra_fields=None, logging=None):
        """Constructor for the DisaggregationStatusService class.

        Parameters
        ----------
        site_dir : string
            Base folder in which to write files.
        indicators : dict
            Dict of Indicator objects keyed by indicator id.
        """
        Loggable.__init__(self, logging=logging)
        if extra_fields is None:
            extra_fields = []
        self.site_dir = site_dir
        self.indicators = indicators
        self.extra_fields = extra_fields
        self.expected_disaggregations = self.get_expected_disaggregations()
        self.actual_disaggregations = self.get_actual_disaggregations()
        self.goals = self.get_goals()


    def get_expected_disaggregations(self):
        indicators = {}
        for indicator_id in self.indicators:
            indicator = self.indicators[indicator_id]
            disaggregations = indicator.get_meta_field_value('expected_disaggregations')
            if disaggregations is None:
                disaggregations = []
            indicators[indicator_id] = disaggregations
        return indicators


    def get_actual_disaggregations(self):
        indicators = {}
        for indicator_id in self.indicators:
            indicator = self.indicators[indicator_id]
            if not indicator.has_data():
                indicators[indicator_id] = []
                continue
            non_disaggregation_columns = indicator.options.get_non_disaggregation_columns()
            disaggregations = [column for column in indicator.data.columns if column not in non_disaggregation_columns]
            indicators[indicator_id] = disaggregations
        return indicators


    def get_goals(self):
        goals = {}
        for indicator_id in self.indicators:
            indicator = self.indicators[indicator_id]
            if indicator.is_standalone():
                continue
            goal = indicator.get_goal_id()
            goals[goal] = True
        goal_ids = list(goals.keys())
        return natsorted(goal_ids)


    def is_indicator_complete(self, indicator_id):
        expected = self.expected_disaggregations[indicator_id]
        actual = self.actual_disaggregations[indicator_id]
        if len(actual) < len(expected):
            return False
        for disaggregation in expected:
            if disaggregation not in actual:
                return False
        return True


    def is_indicator_inprogress(self, indicator_id):
        expected = self.expected_disaggregations[indicator_id]
        actual = self.actual_disaggregations[indicator_id]
        if len(actual) == 0:
            return False
        for disaggregation in expected:
            if disaggregation in actual:
                return True
        return False


    def is_indicator_notapplicable(self, indicator_id):
        expected = self.expected_disaggregations[indicator_id]
        return len(expected) == 0


    def get_stats(self):

        status = {
            'statuses': [
                {
                    'value': 'complete',
                    'translation_key': 'status.disaggregation_status_complete',
                },
                {
                    'value': 'inprogress',
                    'translation_key': 'status.disaggregation_status_inprogress',
                },
                {
                    'value': 'notstarted',
                    'translation_key': 'status.disaggregation_status_notstarted',
                },
                {
                    'value': 'notapplicable',
                    'translation_key': 'status.disaggregation_status_notapplicable',
                },
            ],
            'overall': {
                'statuses': [],
                'totals': {
                    'total': 0,
                }
            },
        }

        goals = {}
        for goal in self.goals:
            goals[goal] = {
                'total': 0,
                'complete': 0,
                'inprogress': 0,
                'notstarted': 0,
                'notapplicable': 0,
            }

        extra_fields = {}
        for extra_field in self.extra_fields:
            extra_fields[extra_field] = {}

        overall_total = 0
        overall_complete = 0
        overall_inprogress = 0
        overall_notstarted = 0
        overall_notapplicable = 0

        for indicator_id in self.indicators:
            indicator = self.indicators[indicator_id]

            if indicator.is_standalone():
                continue

            is_notapplicable = self.is_indicator_notapplicable(indicator_id)
            is_complete = self.is_indicator_complete(indicator_id)
            is_inprogress = self.is_indicator_inprogress(indicator_id)
            goal_id = indicator.get_goal_id()

            overall_total += 1
            goals[goal_id]['total'] += 1

            if is_notapplicable:
                goals[goal_id]['notapplicable'] += 1
                overall_notapplicable += 1
            elif is_complete:
                goals[goal_id]['complete'] += 1
                overall_complete += 1
            elif is_inprogress:
                goals[goal_id]['inprogress'] += 1
                overall_inprogress += 1
            else:
                goals[goal_id]['notstarted'] += 1
                overall_notstarted += 1

            for extra_field in self.extra_fields:
                extra_field_value = indicator.get_meta_field_value(extra_field)
                if extra_field_value is not None:
                    if extra_field_value not in extra_fields[extra_field]:
                        extra_fields[extra_field][extra_field_value] = {
                            'total': 0,
                            'complete': 0,
                            'inprogress': 0,
                            'notstarted': 0,
                            'notapplicable': 0,
                        }
                    extra_fields[extra_field][extra_field_value]['total'] += 1
                    if is_notapplicable:
                        extra_fields[extra_field][extra_field_value]['notapplicable'] += 1
                    elif is_complete:
                        extra_fields[extra_field][extra_field_value]['complete'] += 1
                    elif is_inprogress:
                        extra_fields[extra_field][extra_field_value]['inprogress'] += 1
                    else:
                        extra_fields[extra_field][extra_field_value]['notstarted'] += 1

        status['overall']['totals']['total'] = overall_total
        status['overall']['statuses'].append({
            'status': 'complete',
            'translation_key': 'status.disaggregation_status_complete',
            'count': overall_complete,
            'percentage': self.get_percent(overall_complete, overall_total)
        })
        status['overall']['statuses'].append({
            'status': 'inprogress',
            'translation_key': 'status.disaggregation_status_inprogress',
            'count': overall_inprogress,
            'percentage': self.get_percent(overall_inprogress, overall_total)
        })
        status['overall']['statuses'].append({
            'status': 'notstarted',
            'translation_key': 'status.disaggregation_status_notstarted',
            'count': overall_notstarted,
            'percentage': self.get_percent(overall_notstarted, overall_total)
        })
        status['overall']['statuses'].append({
            'status': 'notapplicable',
            'translation_key': 'status.disaggregation_status_notapplicable',
            'count': overall_notapplicable,
            'percentage': self.get_percent(overall_notapplicable, overall_total)
        })

        status['goals'] = []
        goal_ids_sorted = natsorted(goals.keys())
        for goal_id in goal_ids_sorted:
            num_complete = goals[goal_id]['complete']
            num_inprogress = goals[goal_id]['inprogress']
            num_notstarted = goals[goal_id]['notstarted']
            num_notapplicable = goals[goal_id]['notapplicable']
            num_total = goals[goal_id]['total']
            status['goals'].append({
                'goal': goal_id,
                'statuses': [
                    {
                        'status': 'complete',
                        'translation_key': 'status.disaggregation_status_complete',
                        'count': num_complete,
                        'percentage': self.get_percent(num_complete, num_total),
                    },
                    {
                        'status': 'inprogress',
                        'translation_key': 'status.disaggregation_status_inprogress',
                        'count': num_inprogress,
                        'percentage': self.get_percent(num_inprogress, num_total)
                    },
                    {
                        'status': 'notstarted',
                        'translation_key': 'status.disaggregation_status_notstarted',
                        'count': num_notstarted,
                        'percentage': self.get_percent(num_notstarted, num_total),
                    },
                    {
                        'status': 'notapplicable',
                        'translation_key': 'status.disaggregation_status_notapplicable',
                        'count': num_notapplicable,
                        'percentage': self.get_percent(num_notapplicable, num_total)
                    },
                ],
                'totals': {
                    'total': num_total
                }
            })
        status['extra_fields'] = {}
        for extra_field in extra_fields:
            status['extra_fields'][extra_field] = []
            for extra_field_value in extra_fields[extra_field]:
                num_complete = extra_fields[extra_field][extra_field_value]['complete']
                num_inprogress = extra_fields[extra_field][extra_field_value]['inprogress']
                num_notstarted = extra_fields[extra_field][extra_field_value]['notstarted']
                num_notapplicable = extra_fields[extra_field][extra_field_value]['notapplicable']
                num_total = extra_fields[extra_field][extra_field_value]['total']
                status['extra_fields'][extra_field].append({
                    extra_field: extra_field_value,
                    'statuses': [
                        {
                            'status': 'complete',
                            'translation_key': 'status.disaggregation_status_complete',
                            'count': num_complete,
                            'percentage': self.get_percent(num_complete, num_total),
                        },
                        {
                            'status': 'inprogress',
                            'translation_key': 'status.disaggregation_status_inprogress',
                            'count': num_inprogress,
                            'percentage': self.get_percent(num_inprogress, num_total),
                        },
                        {
                            'status': 'notstarted',
                            'translation_key': 'status.disaggregation_status_notstarted',
                            'count': num_notstarted,
                            'percentage': self.get_percent(num_notstarted, num_total),
                        },
                        {
                            'status': 'notapplicable',
                            'translation_key': 'status.disaggregation_status_notapplicable',
                            'count': num_notapplicable,
                            'percentage': self.get_percent(num_notapplicable, num_total),
                        },
                    ],
                    'totals': {
                        'total': num_total
                    }
                })

        return status


    def get_percent(self, part, whole):
        return 100 * float(part) / float(whole)


    def write_json(self):
        folder = os.path.join(self.site_dir, 'stats')
        if not os.path.exists(folder):
            os.makedirs(folder, exist_ok=True)
        json_path = os.path.join(folder, 'disaggregation.json')
        with open(json_path, 'w', encoding='utf-8') as outfile:
            json.dump(self.get_stats(), outfile)<|MERGE_RESOLUTION|>--- conflicted
+++ resolved
@@ -1,11 +1,8 @@
 import os
 import sdg
 import json
-<<<<<<< HEAD
 from natsort import natsorted
-=======
 from sdg.Loggable import Loggable
->>>>>>> f68e9c39
 
 class DisaggregationStatusService(Loggable):
     """Service to calculate to what extent the data is disaggregated."""
