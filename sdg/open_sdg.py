"""
Historically this library has mainly served to create builds for the Open SDG
platform. Consequently it has functions dedicated to this purpose. While in
theory the library is more general-purpose, it remains primarily used by the
Open SDG platform. So these helper functions are here to provide the
functionality for easy use with Open SDG.
"""

import os
import sys
import inspect
import importlib
import sdg
import yaml


def open_sdg_config(config_file, defaults):
    """Look for a YAML config file with Open SDG options.

    Args:
        config_file: str. Path to the YAML config file.
        defaults: dict. Set of options to default to.

    Returns:
        Dict of options.
    """
    options = {}
    try:
        with open(config_file) as file:
            options = yaml.load(file, Loader=yaml.FullLoader)
    except FileNotFoundError:
        print('Config file not found, using defaults.')
        pass

    defaults.update(options)
    return defaults


def open_sdg_build(src_dir='', site_dir='_site', schema_file='_prose.yml',
                   schema=None, languages=None, translations=None, map_layers=None,
                   reporting_status_extra_fields=None, config='open_sdg_config.yml',
                   inputs=None, alter_data=None, alter_meta=None, indicator_options=None,
                   docs_branding='Build docs', docs_intro='', docs_indicator_url=None,
                   docs_subfolder=None, indicator_downloads=None, docs_baseurl='',
                   docs_extra_disaggregations=None, docs_translate_disaggregations=False,
                   logging=None, indicator_export_filename='all_indicators',
                   datapackage=None, csvw=None, data_schema=None, docs_metadata_fields=None,
<<<<<<< HEAD
                   indicator_callback=None):
=======
                   alter_indicator=None):
>>>>>>> 0915c324
    """Read each input file and edge file and write out json.

    Args:
        Each argument is optional. The defaults above will be used if omitted.

        src_dir: str. Directory root for the project where data and meta data
            folders are
        site_dir: str. Directory to build the site to
        schema_file: str. Location of schema file relative to src_dir (@deprecated)
        schema: list. A list of SchemaInputBase descendants.
        languages: list. A list of language codes, for translated builds
        translations: list. A list of dicts describing instances of TranslationInputBase
        map_layers: list. A list of dicts describing geojson to process
        reporting_status_extra_fields: list. A list of extra fields to generate
          reporting stats for.
        config: str. Path to a YAML config file that overrides other parameters
        inputs: list. A list of dicts describing instances of InputBase
<<<<<<< HEAD
        alter_data: function. A callback function that alters a data Dataframe
        alter_meta: function. A callback function that alters a metadata dictionary
        indicator_callback: function. A callback function that runs for each
          indicator after the outputs have already been generated.
=======
        alter_data: function. A callback function that alters a data Dataframe (for each input)
        alter_meta: function. A callback function that alters a metadata dictionary (for each input)
        alter_indicator: function. A callback function that alters the full Indicator objects (for each output)
>>>>>>> 0915c324
        indicator_options: Dict. Options to pass into each indicator.
        docs_branding: string. A heading for all documentation pages
        docs_intro: string. An introduction for the documentation homepage
        docs_indicator_url: string. A pattern for indicator URLs on the site repo
        docs_subfolder: string. A subfolder in which to put the documentation pages
        docs_baseurl: string. A baseurl to put at the beginning of all absolute links
        indicator_downloads: list. A list of dicts describing calls to the
            write_downloads() method of IndicatorDownloadService
        docs_extra_disaggregations: list. An optional list of extra columns
            that would not otherwise be included in the disaggregation report
        docs_translate_disaggregations: boolean. Whether to provide translated columns
            in the disaggregation report
        datapackage: dict. Dict describing an instance of OutputDataPackage
        csvw: dict. Dict describing an instance of OutputCsvw
        data_schema: Dict describing an instance of DataSchemaInputBase subclass
        logging : list or None. The types of logs to print, including 'warn' and 'debug'.
        indicator_export_filename: string. Filename without extension for zip file
        docs_metadata_fields: list. List of dicts describing metadata fields for
            the MetadataReportService class.

    Returns:
        Boolean status of file writes
    """
    if map_layers is None:
        map_layers = []
    if inputs is None:
        inputs = open_sdg_input_defaults()
    if translations is None:
        translations = open_sdg_translation_defaults()
    if indicator_options is None:
        indicator_options = open_sdg_indicator_options_defaults()
    if logging is None:
        logging = ['warn']
    if docs_metadata_fields is None:
        docs_metadata_fields = []

    status = True

    # Build a dict of options for open_sdg_prep().
    defaults = {
        'src_dir': src_dir,
        'site_dir': site_dir,
        'schema_file': schema_file,
        'languages': languages,
        'translations': translations,
        'schema': schema,
        'map_layers': map_layers,
        'reporting_status_extra_fields': reporting_status_extra_fields,
        'inputs': inputs,
        'docs_branding': docs_branding,
        'docs_intro': docs_intro,
        'docs_indicator_url': docs_indicator_url,
        'docs_subfolder': docs_subfolder,
        'docs_baseurl': docs_baseurl,
        'docs_translate_disaggregations': docs_translate_disaggregations,
        'indicator_options': indicator_options,
        'indicator_downloads': indicator_downloads,
        'docs_extra_disaggregations': docs_extra_disaggregations,
        'datapackage': datapackage,
        'csvw': csvw,
        'data_schema': data_schema,
        'logging': logging,
        'indicator_export_filename': indicator_export_filename,
        'docs_metadata_fields': docs_metadata_fields,
    }
    # Allow for a config file to update these.
    options = open_sdg_config(config, defaults)

    if options['schema'] is None:
        options['schema'] = open_sdg_schema_defaults(options['schema_file'])

    # Convert the translations and schemas.
    options['translations'] = open_sdg_translations_from_options(options)
    options['schema'] = open_sdg_schema_from_options(options)

    # Pass along our data/meta alterations.
    options['alter_data'] = alter_data
    options['alter_meta'] = alter_meta
<<<<<<< HEAD
    # And other callbacks.
    options['indicator_callback'] = indicator_callback
=======
    options['alter_indicator'] = alter_indicator
>>>>>>> 0915c324

    # Convert the indicator options.
    options['indicator_options'] = open_sdg_indicator_options_from_dict(options['indicator_options'])

    # Prepare the outputs.
    outputs = open_sdg_prep(options)

    for output in outputs:
        if options['languages']:
            status = status & output.execute_per_language(options['languages'])
            status = status & output.execute('untranslated')
        else:
            sys.exit('The data configuration must have a "languages" setting with at least one language. See the documentation here: https://open-sdg.readthedocs.io/en/latest/data-configuration/#languages')

    # Perform per-indicator callbacks.
    if callable(options['indicator_callback']):
        indicator_callback = options['indicator_callback']
        for output in outputs:
            if isinstance(output, sdg.outputs.OutputOpenSdg):
                for indicator in output.indicators.values():
                    indicator_callback(indicator)

    # Output the documentation pages.
    documentation_service = sdg.OutputDocumentationService(outputs,
        folder=options['site_dir'],
        subfolder=options['docs_subfolder'],
        branding=options['docs_branding'],
        intro=options['docs_intro'],
        languages=options['languages'],
        translations=options['translations'],
        indicator_url=options['docs_indicator_url'],
        baseurl=options['docs_baseurl'],
        extra_disaggregations=options['docs_extra_disaggregations'],
        translate_disaggregations=options['docs_translate_disaggregations'],
        logging=logging,
        metadata_fields=options['docs_metadata_fields'],
    )
    documentation_service.generate_documentation()

    return status


def open_sdg_indicator_options_defaults():
    return {
        'non_disaggregation_columns': [
            'Year',
            'Units',
            'Series',
            'Value',
            'GeoCode',
            'Observation status',
            'Unit multiplier',
            'Unit measure',
             # Support common SDMX codes.
            'UNIT_MEASURE',
            'SERIES',
            'COMMENT_TS',
            'DATA_LAST_UPDATE',
        ],
        'series_column': 'Series',
        'unit_column': 'Units',
    }


def open_sdg_indicator_options_from_dict(options):
    options_obj = sdg.IndicatorOptions()
    for column in options['non_disaggregation_columns']:
        options_obj.add_non_disaggregation_columns(column)
    if 'series_column' in options:
        options_obj.set_series_column(options['series_column'])
    if 'unit_column' in options:
        options_obj.set_unit_column(options['unit_column'])
    return options_obj


def open_sdg_check(src_dir='', schema_file='_prose.yml', config='open_sdg_config.yml',
        inputs=None, alter_data=None, alter_meta=None, indicator_options=None,
        data_schema=None, schema=None, logging=None, alter_indicator=None):
    """Run validation checks for all indicators.

    This checks both *.csv (data) and *.md (metadata) files.

    Args:
        Each argument is optional. The defaults above will be used if omitted.

        src_dir: str. Directory root for the project where data and meta data
            folders are
        schema_file: Location of schema file relative to src_dir (@deprecated)
        schema: list. List of SchemaInputBase descendants.
        config: str. Path to a YAML config file that overrides other parameters
        alter_data: function. A callback function that alters a data Dataframe (for each input)
        alter_meta: function. A callback function that alters a metadata dictionary (for each input)
        alter_indicator: function. A callback function that alters the full Indicator objects (for each output)
        data_schema: dict . Dict describing an instance of DataSchemaInputBase
        logging: Noneor list. Type of logs to print, including 'warn' and 'debug'

    Returns:
        boolean: True if the check was successful, False if not.
    """
    if inputs is None:
        inputs = open_sdg_input_defaults()
    if indicator_options is None:
        indicator_options = open_sdg_indicator_options_defaults()

    # Build a dict of options for open_sdg_prep().
    defaults = {
        'src_dir': src_dir,
        'site_dir': '_site',
        'schema_file': schema_file,
        'schema': schema,
        'map_layers': [],
        'inputs': inputs,
        'translations': [],
        'indicator_options': indicator_options,
        'indicator_downloads': None,
        'datapackage': None,
        'csvw': None,
        'data_schema': data_schema,
        'logging': logging,
        'indicator_export_filename': None,
    }
    # Allow for a config file to update these.
    options = open_sdg_config(config, defaults)

    if options['schema'] is None:
        options['schema'] = open_sdg_schema_defaults(options['schema_file'])

    # Convert the translations.
    options['translations'] = open_sdg_translations_from_options(options)
    options['schema'] = open_sdg_schema_from_options(options)

    # Pass along our data/meta alterations.
    options['alter_data'] = alter_data
    options['alter_meta'] = alter_meta
    options['alter_indicator'] = alter_indicator

    # Convert the indicator options.
    options['indicator_options'] = open_sdg_indicator_options_from_dict(options['indicator_options'])

    # Prepare and validate the output.
    outputs = open_sdg_prep(options)

    status = True
    for output in outputs:
        status = status & output.validate()

    return status


def open_sdg_prep(options):
    """Prepare Open SDG output for validation and builds.

    Args:
        options: Dict of options.

    Returns:
        List of the prepared OutputBase objects.
    """

    # Set defaults for the mutable parameters.
    if 'languages' in options and options['languages'] is None:
        options['languages'] = []

    # Combine the inputs into one list.
    inputs = [open_sdg_input_from_dict(input_dict, options) for input_dict in options['inputs']]

    # Do any data/metadata alterations.
    if callable(options['alter_data']):
        for input in inputs:
            input.add_data_alteration(options['alter_data'])
    if callable(options['alter_meta']):
        for input in inputs:
            input.add_meta_alteration(options['alter_meta'])

    # Use the specified metadata schema.
    schema = options['schema']

    # Indicate any extra fields for the reporting stats, if needed.
    reporting_status_extra_fields = []
    if 'reporting_status_extra_fields' in options:
        reporting_status_extra_fields = options['reporting_status_extra_fields']

    # Create an "output" from these inputs/schema/translations, for Open SDG output.
    opensdg_output = sdg.outputs.OutputOpenSdg(
        inputs=inputs,
        schema=schema,
        output_folder=options['site_dir'],
        translations=options['translations'],
        reporting_status_extra_fields=reporting_status_extra_fields,
        indicator_options=options['indicator_options'],
        indicator_downloads=options['indicator_downloads'],
        logging=options['logging'],
        indicator_export_filename=options['indicator_export_filename'])

    if callable(options['alter_indicator']):
        opensdg_output.add_indicator_alteration(options['alter_indicator'])

    outputs = [opensdg_output]

    # If there are any map layers, create some OutputGeoJsonOpenSdg objects.
    for map_layer in options['map_layers']:
        geojson_kwargs = {
            'inputs': inputs,
            'schema': schema,
            'output_folder': options['site_dir'],
            'translations': options['translations'],
            'indicator_options': options['indicator_options'],
            'logging': options['logging'],
        }
        for key in map_layer:
            geojson_kwargs[key] = map_layer[key]
        # If the geojson_file parameter is not remote, make sure it uses src_dir.
        if not geojson_kwargs['geojson_file'].startswith('http'):
            geojson_file = os.path.join(options['src_dir'], geojson_kwargs['geojson_file'])
            geojson_kwargs['geojson_file'] = geojson_file
        # Create the output.
        geojson_output = sdg.outputs.OutputGeoJsonOpenSdg(**geojson_kwargs)
        if callable(options['alter_indicator']):
            geojson_output.add_indicator_alteration(options['alter_indicator'])
        outputs.append(geojson_output)

    data_schema = None
    if options['data_schema'] is not None:
        data_schema = open_sdg_data_schema_from_dict(options['data_schema'], options)

    # Output datapackages and possible CSVW.
    datapackage_params = options['datapackage'] if options['datapackage'] is not None else {}
    datapackage_output = sdg.outputs.OutputDataPackage(
        inputs=inputs,
        schema=schema,
        output_folder=options['site_dir'],
        translations=options['translations'],
        indicator_options=options['indicator_options'],
        data_schema=data_schema,
        logging=options['logging'],
        **datapackage_params,
    )
    if callable(options['alter_indicator']):
        datapackage_output.add_indicator_alteration(options['alter_indicator'])
    outputs.append(datapackage_output)

    # Optionally output CSVW.
    if options['csvw'] is not None:
        csvw_params = options['csvw'] if options['csvw'] != True else {}
        csvw_output = sdg.outputs.OutputCsvw(
            inputs=inputs,
            schema=schema,
            output_folder=options['site_dir'],
            translations=options['translations'],
            indicator_options=options['indicator_options'],
            data_schema=data_schema,
            logging=options['logging'],
            **csvw_params,
        )
        if callable(options['alter_indicator']):
            csvw_output.add_indicator_alteration(options['alter_indicator'])
        outputs.append(csvw_output)

    # Add SDMX output if configured.
    if 'sdmx_output' in options and 'dsd' in options['sdmx_output']:
        if 'structure_specific' not in options['sdmx_output']:
            options['sdmx_output']['structure_specific'] = True
        sdmx_output = sdg.outputs.OutputSdmxMl(
            inputs=inputs,
            schema=schema,
            output_folder=options['site_dir'],
            translations=options['translations'],
            indicator_options=options['indicator_options'],
            logging=options['logging'],
            **options['sdmx_output']
        )
        if callable(options['alter_indicator']):
            sdmx_output.add_indicator_alteration(options['alter_indicator'])
        outputs.append(sdmx_output)

    # Add Global SDMX output separately, if configured.
    if 'sdmx_output_global' in options:
        params = options['sdmx_output_global']
        if type(params) is not dict:
            params = {}
        # Hardcode some options for global output.
        params['inputs'] = inputs
        params['schema'] = schema
        params['output_folder'] = options['site_dir']
        params['output_subfolder'] = 'sdmx-global'
        params['translations'] = options['translations']
        params['indicator_options'] = options['indicator_options']
        params['logging'] = options['logging']
        params['dsd'] = sdg.helpers.sdmx.get_dsd_url()
        params['msd'] = None
        params['structure_specific'] = True
        params['constrain_data'] = True
        params['constrain_meta'] = True
        params['global_content_constraints'] = True
        global_sdmx_output = sdg.outputs.OutputSdmxMl(**params)
        if callable(options['alter_indicator']):
            global_sdmx_output.add_indicator_alteration(options['alter_indicator'])
        outputs.append(global_sdmx_output)

    return outputs


def open_sdg_input_defaults():
    return [
        {
            'class': 'InputCsvData',
            'path_pattern': os.path.join('data', '*-*.csv')
        },
        {
            'class': 'InputYamlMdMeta',
            'path_pattern': os.path.join('meta', '*-*.md'),
            'git': True,
            'git_data_dir': 'data',
        }
    ]


def open_sdg_data_schema_from_dict(params, options):
    if 'class' not in params:
        # Default to a table schema YAML input.
        params['class'] = 'DataSchemaInputTableSchemaYaml'
    data_schema_class = params['class']

    allowed = [
        'DataSchemaInputTableSchemaYaml',
    ]
    if data_schema_class not in allowed:
        raise KeyError("Data schema class '%s' is not one of: %s." % (data_schema_class, ', '.join(allowed)))

    # We no longer need the "class" param.
    del params['class']

    # If using a local "source" we need to prepend our src_dir.
    if 'source' in params and isinstance(params['source'], str) and not params['source'].startswith('http'):
        params['source'] = os.path.join(options['src_dir'], params['source'])

    data_schema_instance = None
    if data_schema_class == 'DataSchemaInputTableSchemaYaml':
        data_schema_instance = sdg.data_schemas.DataSchemaInputTableSchemaYaml(**params)

    return data_schema_instance


def open_sdg_input_from_dict(params, options):
    if 'class' not in params:
        raise KeyError("Each 'input' must have a 'class'.")
    input_class = params['class']

    allowed = [
        'InputCkan',
        'InputCsvData',
        'InputCsvMeta',
        'InputSdmxJson',
        'InputSdmxMl_Structure',
        'InputSdmxMl_StructureSpecific',
        'InputSdmxMl_UnitedNationsApi',
        'InputYamlMdMeta',
        'InputSdmxMl_Multiple',
        'InputExcelMeta',
        'InputYamlMeta',
        'InputSdmxMeta',
        'InputJsonStat',
        'InputPxWebApi',
        'InputWordMeta',
        'InputSdgMetadata',
    ]
    if input_class not in allowed:
        raise KeyError("Input class '%s' is not one of: %s." % (input_class, ', '.join(allowed)))

    # We no longer need the "class" param.
    del params['class']

    # For "path_pattern" we need to prepend our src_dir.
    if 'path_pattern' in params:
        params['path_pattern'] = os.path.join(options['src_dir'], params['path_pattern'])

    params['logging'] = options['logging']

    input_instance = None
    if input_class == 'InputCkan':
        input_instance = sdg.inputs.InputCkan(**params)
    elif input_class == 'InputCsvData':
        input_instance = sdg.inputs.InputCsvData(**params)
    elif input_class == 'InputCsvMeta':
        input_instance = sdg.inputs.InputCsvMeta(**params)
    elif input_class == 'InputSdmxJson':
        input_instance = sdg.inputs.InputSdmxJson(**params)
    elif input_class == 'InputSdmxMl_Structure':
        input_instance = sdg.inputs.InputSdmxMl_Structure(**params)
    elif input_class == 'InputSdmxMl_StructureSpecific':
        input_instance = sdg.inputs.InputSdmxMl_StructureSpecific(**params)
    elif input_class == 'InputSdmxMl_UnitedNationsApi':
        input_instance = sdg.inputs.InputSdmxMl_UnitedNationsApi(**params)
    elif input_class == 'InputYamlMdMeta':
        input_instance = sdg.inputs.InputYamlMdMeta(**params)
    elif input_class == 'InputSdmxMl_Multiple':
        input_instance = sdg.inputs.InputSdmxMl_Multiple(**params)
    elif input_class == 'InputExcelMeta':
        input_instance = sdg.inputs.InputExcelMeta(**params)
    elif input_class == 'InputYamlMeta':
        input_instance = sdg.inputs.InputYamlMeta(**params)
    elif input_class == 'InputSdmxMeta':
        input_instance = sdg.inputs.InputSdmxMeta(**params)
    elif input_class == 'InputJsonStat':
        input_instance = sdg.inputs.InputJsonStat(**params)
    elif input_class == 'InputPxWebApi':
        input_instance = sdg.inputs.InputPxWebApi(**params)
    elif input_class == 'InputWordMeta':
        input_instance = sdg.inputs.InputWordMeta(**params)
    elif input_class == 'InputSdgMetadata':
        input_instance = sdg.inputs.InputSdgMetadata(**params)

    return input_instance


def open_sdg_translation_defaults():
    return [
        {
            'class': 'TranslationInputSdgTranslations',
            'source': 'https://github.com/open-sdg/sdg-translations.git',
            'tag': 'master',
        },
        {
            'class': 'TranslationInputYaml',
            'source': 'translations',
        }
    ]


def open_sdg_translations_from_options(options):
    return [open_sdg_translation_from_dict(t_dict, options) for t_dict in options['translations']]


def open_sdg_translation_from_dict(params, options):

    if 'class' not in params:
        raise KeyError("Each 'translation' must have a 'class'.")
    translation_class = params['class']

    allowed = [
        'TranslationInputCsv',
        'TranslationInputSdgTranslations',
        'TranslationInputSdmx',
        'TranslationInputSdmxMsd',
        'TranslationInputYaml',
    ]
    if translation_class not in allowed:
        raise KeyError("Translation class '%s' is not one of: %s." % (translation_class, ', '.join(allowed)))

    # We no longer need the "class" param.
    del params['class']

    params['logging'] = options['logging']

    # For "source" in TranslationInputYaml/Csv we need to prepend our src_dir.
    if translation_class == 'TranslationInputCsv' or translation_class == 'TranslationInputYaml':
        if 'source' in params:
            params['source'] = os.path.join(options['src_dir'], params['source'])

    translation_instance = None
    if translation_class == 'TranslationInputCsv':
        translation_instance = sdg.translations.TranslationInputCsv(**params)
    elif translation_class == 'TranslationInputSdgTranslations':
        translation_instance = sdg.translations.TranslationInputSdgTranslations(**params)
    elif translation_class == 'TranslationInputSdmx':
        translation_instance = sdg.translations.TranslationInputSdmx(**params)
    elif translation_class == 'TranslationInputSdmxMsd':
        translation_instance = sdg.translations.TranslationInputSdmxMsd(**params)
    elif translation_class == 'TranslationInputYaml':
        translation_instance = sdg.translations.TranslationInputYaml(**params)

    return translation_instance


def open_sdg_schema_defaults(schema_file='_prose.yml'):
    return [
        {
            'class': 'SchemaInputOpenSdg',
            'schema_path': schema_file,
        }
    ]


def open_sdg_schema_from_options(options):
    schema = [open_sdg_schema_from_dict(s_dict, options) for s_dict in options['schema']]
    return sdg.schemas.SchemaInputMultiple(schema)


def open_sdg_schema_from_dict(params, options):

    if 'class' not in params:
        raise KeyError("Each 'schema' must have a 'class'.")
    schema_class = params['class']

    allowed = [
        'SchemaInputOpenSdg',
        'SchemaInputSdmxMsd',
    ]
    if schema_class not in allowed:
        raise KeyError("Schema class '%s' is not one of: %s." % (schema_class, ', '.join(allowed)))

    # We no longer need the "class" param.
    del params['class']

    # For "schema_path" we need to prepend our src_dir.
    if 'schema_path' in params and not params['schema_path'].startswith('http'):
        params['schema_path'] = os.path.join(options['src_dir'], params['schema_path'])

    schema_instance = None
    if schema_class == 'SchemaInputOpenSdg':
        schema_instance = sdg.schemas.SchemaInputOpenSdg(**params)
    elif schema_class == 'SchemaInputSdmxMsd':
        schema_instance = sdg.schemas.SchemaInputSdmxMsd(**params)

    return schema_instance<|MERGE_RESOLUTION|>--- conflicted
+++ resolved
@@ -45,11 +45,7 @@
                    docs_extra_disaggregations=None, docs_translate_disaggregations=False,
                    logging=None, indicator_export_filename='all_indicators',
                    datapackage=None, csvw=None, data_schema=None, docs_metadata_fields=None,
-<<<<<<< HEAD
-                   indicator_callback=None):
-=======
-                   alter_indicator=None):
->>>>>>> 0915c324
+                   alter_indicator=None, indicator_callback=None):
     """Read each input file and edge file and write out json.
 
     Args:
@@ -67,16 +63,11 @@
           reporting stats for.
         config: str. Path to a YAML config file that overrides other parameters
         inputs: list. A list of dicts describing instances of InputBase
-<<<<<<< HEAD
-        alter_data: function. A callback function that alters a data Dataframe
-        alter_meta: function. A callback function that alters a metadata dictionary
-        indicator_callback: function. A callback function that runs for each
-          indicator after the outputs have already been generated.
-=======
         alter_data: function. A callback function that alters a data Dataframe (for each input)
         alter_meta: function. A callback function that alters a metadata dictionary (for each input)
         alter_indicator: function. A callback function that alters the full Indicator objects (for each output)
->>>>>>> 0915c324
+        indicator_callback: function. A callback function that runs for each
+          indicator after the outputs have already been generated.
         indicator_options: Dict. Options to pass into each indicator.
         docs_branding: string. A heading for all documentation pages
         docs_intro: string. An introduction for the documentation homepage
@@ -155,12 +146,9 @@
     # Pass along our data/meta alterations.
     options['alter_data'] = alter_data
     options['alter_meta'] = alter_meta
-<<<<<<< HEAD
     # And other callbacks.
     options['indicator_callback'] = indicator_callback
-=======
     options['alter_indicator'] = alter_indicator
->>>>>>> 0915c324
 
     # Convert the indicator options.
     options['indicator_options'] = open_sdg_indicator_options_from_dict(options['indicator_options'])
