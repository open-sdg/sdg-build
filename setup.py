# -*- coding: utf-8 -*-

from setuptools import setup, find_packages

setup(name='sdg',
      version='1.3.1',
      description='Build SDG data and metadata into output formats',
      url='https://github.com/open-sdg/sdg-build',
      author='Doug Ashton',
      author_email='douglas.j.ashton@gmail.com',
      license='MIT',
      packages=find_packages(exclude=['contrib', 'docs', 'tests*', 'check', 'reset']),
      zip_safe=False,
      package_data={'sdg': ['schema_defaults.json']},
      include_package_data=True,
      python_requires='>=3.5',
<<<<<<< HEAD
      install_requires=['pyyaml', 'gitpython', 'numpy', 'pandas', 'yamlmd', 'jsonschema', 'requests', 'humanize', 'unicode-slugify', 'sdmx1', 'mammoth', 'pyquery'],
=======
      install_requires=['pyyaml', 'gitpython', 'numpy', 'pandas', 'yamlmd', 'jsonschema', 'requests', 'humanize', 'unicode-slugify', 'sdmx1', 'frictionless', 'csvw'],
>>>>>>> e5e9c078
      dependency_links=[
        "git+ssh://git@github.com/dougmet/yamlmd.git@0.1.7",
    ])<|MERGE_RESOLUTION|>--- conflicted
+++ resolved
@@ -14,11 +14,7 @@
       package_data={'sdg': ['schema_defaults.json']},
       include_package_data=True,
       python_requires='>=3.5',
-<<<<<<< HEAD
-      install_requires=['pyyaml', 'gitpython', 'numpy', 'pandas', 'yamlmd', 'jsonschema', 'requests', 'humanize', 'unicode-slugify', 'sdmx1', 'mammoth', 'pyquery'],
-=======
-      install_requires=['pyyaml', 'gitpython', 'numpy', 'pandas', 'yamlmd', 'jsonschema', 'requests', 'humanize', 'unicode-slugify', 'sdmx1', 'frictionless', 'csvw'],
->>>>>>> e5e9c078
+      install_requires=['pyyaml', 'gitpython', 'numpy', 'pandas', 'yamlmd', 'jsonschema', 'requests', 'humanize', 'unicode-slugify', 'sdmx1', 'frictionless', 'csvw', 'mammoth', 'pyquery'],
       dependency_links=[
         "git+ssh://git@github.com/dougmet/yamlmd.git@0.1.7",
     ])