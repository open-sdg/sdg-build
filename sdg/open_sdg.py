"""
Historically this library has mainly served to create builds for the Open SDG
platform. Consequently it has functions dedicated to this purpose. While in
theory the library is more general-purpose, it remains primarily used by the
Open SDG platform. So these helper functions are here to provide the
functionality of the following legacy functions that were specific to Open SDG:
* build_data
* check_all_csv
* check_all_meta
"""

import os
import inspect
import importlib
import sdg
import yaml


def open_sdg_config(config_file, defaults):
    """Look for a YAML config file with Open SDG options.

    Args:
        config_file: str. Path to the YAML config file.
        defaults: dict. Set of options to default to.

    Returns:
        Dict of options.
    """
    options = {}
    try:
        with open(config_file) as file:
            options = yaml.load(file, Loader=yaml.FullLoader)
    except FileNotFoundError:
        print('Config file not found, using defaults.')
        pass

    defaults.update(options)
    return defaults


def open_sdg_build(src_dir='', site_dir='_site', schema_file='_prose.yml',
                   schema=None, languages=None, translations=None, map_layers=None,
                   reporting_status_extra_fields=None, config='open_sdg_config.yml',
                   inputs=None, alter_data=None, alter_meta=None, indicator_options=None,
                   docs_branding='Build docs', docs_intro='', docs_indicator_url=None,
                   docs_subfolder=None, indicator_downloads=None, docs_baseurl='',
                   docs_extra_disaggregations=None, docs_translate_disaggregations=False,
                   logging=None, indicator_export_filename='all_indicators',
<<<<<<< HEAD
                   alter_indicator_id=None, alter_indicator_name=None):
=======
                   datapackage=None, csvw=None, data_schema=None):
>>>>>>> e5e9c078
    """Read each input file and edge file and write out json.

    Args:
        Each argument is optional. The defaults above will be used if omitted.

        src_dir: str. Directory root for the project where data and meta data
            folders are
        site_dir: str. Directory to build the site to
        schema_file: str. Location of schema file relative to src_dir (@deprecated)
        schema: list. A list of SchemaInputBase descendants.
        languages: list. A list of language codes, for translated builds
        translations: list. A list of dicts describing instances of TranslationInputBase
        map_layers: list. A list of dicts describing geojson to process
        reporting_status_extra_fields: list. A list of extra fields to generate
          reporting stats for.
        config: str. Path to a YAML config file that overrides other parameters
        inputs: list. A list of dicts describing instances of InputBase
        alter_data: function. A callback function that alters a data Dataframe
        alter_meta: function. A callback function that alters a metadata dictionary
        alter_indicator_id: function. A callback function that alters the indicator id
        alter_indicator_name: function. A callback function that alters the indicator name
        indicator_options: Dict. Options to pass into each indicator.
        docs_branding: string. A heading for all documentation pages
        docs_intro: string. An introduction for the documentation homepage
        docs_indicator_url: string. A pattern for indicator URLs on the site repo
        docs_subfolder: string. A subfolder in which to put the documentation pages
        docs_baseurl: string. A baseurl to put at the beginning of all absolute links
        indicator_downloads: list. A list of dicts describing calls to the
            write_downloads() method of IndicatorDownloadService
        docs_extra_disaggregations: list. An optional list of extra columns
            that would not otherwise be included in the disaggregation report
        docs_translate_disaggregations: boolean. Whether to provide translated columns
            in the disaggregation report
        datapackage: dict. Dict describing an instance of OutputDataPackage
        csvw: dict. Dict describing an instance of OutputCsvw
        data_schema: Dict describing an instance of DataSchemaInputBase subclass
        logging : list or None. The types of logs to print, including 'warn' and 'debug'.
        indicator_export_filename: string. Filename without extension for zip file

    Returns:
        Boolean status of file writes
    """
    if map_layers is None:
        map_layers = []
    if inputs is None:
        inputs = open_sdg_input_defaults()
    if translations is None:
        translations = open_sdg_translation_defaults()
    if indicator_options is None:
        indicator_options = open_sdg_indicator_options_defaults()
    if logging is None:
        logging = ['warnings']

    status = True

    # Build a dict of options for open_sdg_prep().
    defaults = {
        'src_dir': src_dir,
        'site_dir': site_dir,
        'schema_file': schema_file,
        'languages': languages,
        'translations': translations,
        'schema': schema,
        'map_layers': map_layers,
        'reporting_status_extra_fields': reporting_status_extra_fields,
        'inputs': inputs,
        'docs_branding': docs_branding,
        'docs_intro': docs_intro,
        'docs_indicator_url': docs_indicator_url,
        'docs_subfolder': docs_subfolder,
        'docs_baseurl': docs_baseurl,
        'docs_translate_disaggregations': docs_translate_disaggregations,
        'indicator_options': indicator_options,
        'indicator_downloads': indicator_downloads,
        'docs_extra_disaggregations': docs_extra_disaggregations,
        'datapackage': datapackage,
        'csvw': csvw,
        'data_schema': data_schema,
        'logging': logging,
        'indicator_export_filename': indicator_export_filename,
    }
    # Allow for a config file to update these.
    options = open_sdg_config(config, defaults)

    if options['schema'] is None:
        options['schema'] = open_sdg_schema_defaults(options['schema_file'])

    # Convert the translations and schemas.
    options['translations'] = open_sdg_translations_from_options(options)
    options['schema'] = open_sdg_schema_from_options(options)

    # Pass along our data/meta/id/name alterations.
    options['alter_data'] = alter_data
    options['alter_meta'] = alter_meta
    options['alter_indicator_id'] = alter_indicator_id
    options['alter_indicator_name'] = alter_indicator_name

    # Convert the indicator options.
    options['indicator_options'] = open_sdg_indicator_options_from_dict(options['indicator_options'])

    # Prepare the outputs.
    outputs = open_sdg_prep(options)

    for output in outputs:
        if options['languages'] and output_is_translatable(output):
            # If languages were provide, perform a translated build.
            status = status & output.execute_per_language(options['languages'])
            # Also provide an untranslated build.
            status = status & output.execute('untranslated')
        else:
            # Otherwise perform an untranslated build.
            status = status & output.execute()

    # Output the documentation pages.
    documentation_service = sdg.OutputDocumentationService(outputs,
        folder=options['site_dir'],
        subfolder=options['docs_subfolder'],
        branding=options['docs_branding'],
        intro=options['docs_intro'],
        languages=options['languages'],
        translations=options['translations'],
        indicator_url=options['docs_indicator_url'],
        baseurl=options['docs_baseurl'],
        extra_disaggregations=options['docs_extra_disaggregations'],
        translate_disaggregations=options['docs_translate_disaggregations'],
        logging=logging,
    )
    documentation_service.generate_documentation()

    return status


def open_sdg_indicator_options_defaults():
    return {
        'non_disaggregation_columns': [
            'Year',
            'Units',
            'Series',
            'Value',
            'GeoCode',
            'Observation status',
            'Unit multiplier',
            'Unit measure',
             # Support common SDMX codes.
            'UNIT_MEASURE',
            'SERIES',
        ],
        'series_column': 'Series',
        'unit_column': 'Units',
    }


def open_sdg_indicator_options_from_dict(options):
    options_obj = sdg.IndicatorOptions()
    for column in options['non_disaggregation_columns']:
        options_obj.add_non_disaggregation_columns(column)
    if 'series_column' in options:
        options_obj.set_series_column(options['series_column'])
    if 'unit_column' in options:
        options_obj.set_unit_column(options['unit_column'])
    return options_obj


def open_sdg_check(src_dir='', schema_file='_prose.yml', config='open_sdg_config.yml',
        inputs=None, alter_data=None, alter_meta=None, indicator_options=None,
<<<<<<< HEAD
        schema=None, logging=None, alter_indicator_id=None, alter_indicator_name=None):
=======
        data_schema=None, schema=None, logging=None):
>>>>>>> e5e9c078
    """Run validation checks for all indicators.

    This checks both *.csv (data) and *.md (metadata) files.

    Args:
        Each argument is optional. The defaults above will be used if omitted.

        src_dir: str. Directory root for the project where data and meta data
            folders are
        schema_file: Location of schema file relative to src_dir (@deprecated)
        schema: list. List of SchemaInputBase descendants.
        config: str. Path to a YAML config file that overrides other parameters
        alter_data: function. A callback function that alters a data Dataframe
        alter_meta: function. A callback function that alters a metadata dictionary
<<<<<<< HEAD
        alter_indicator_id: function. A callback function that alters the indicator id
        alter_indicator_name: function. A callback function that alters the indicator name
=======
        data_schema: dict . Dict describing an instance of DataSchemaInputBase
>>>>>>> e5e9c078
        logging: Noneor list. Type of logs to print, including 'warn' and 'debug'

    Returns:
        boolean: True if the check was successful, False if not.
    """
    if inputs is None:
        inputs = open_sdg_input_defaults()
    if indicator_options is None:
        indicator_options = open_sdg_indicator_options_defaults()

    # Build a dict of options for open_sdg_prep().
    defaults = {
        'src_dir': src_dir,
        'site_dir': '_site',
        'schema_file': schema_file,
        'schema': schema,
        'map_layers': [],
        'inputs': inputs,
        'translations': [],
        'indicator_options': indicator_options,
        'indicator_downloads': None,
        'datapackage': None,
        'csvw': None,
        'data_schema': data_schema,
        'logging': logging,
        'indicator_export_filename': None,
    }
    # Allow for a config file to update these.
    options = open_sdg_config(config, defaults)

    if options['schema'] is None:
        options['schema'] = open_sdg_schema_defaults(options['schema_file'])

    # Convert the translations.
    options['translations'] = open_sdg_translations_from_options(options)
    options['schema'] = open_sdg_schema_from_options(options)

    # Pass along our data/meta/id/name alterations.
    options['alter_data'] = alter_data
    options['alter_meta'] = alter_meta
    options['alter_indicator_id'] = alter_indicator_id
    options['alter_indicator_name'] = alter_indicator_name

    # Convert the indicator options.
    options['indicator_options'] = open_sdg_indicator_options_from_dict(options['indicator_options'])

    # Prepare and validate the output.
    outputs = open_sdg_prep(options)

    status = True
    for output in outputs:
        status = status & output.validate()

    return status


def open_sdg_prep(options):
    """Prepare Open SDG output for validation and builds.

    Args:
        options: Dict of options.

    Returns:
        List of the prepared OutputBase objects.
    """

    # Set defaults for the mutable parameters.
    if 'languages' in options and options['languages'] is None:
        options['languages'] = []

    # Combine the inputs into one list.
    inputs = [open_sdg_input_from_dict(input_dict, options) for input_dict in options['inputs']]

    # Do any data/metadata/id/name alterations.
    if callable(options['alter_data']):
        for input in inputs:
            input.add_data_alteration(options['alter_data'])
    if callable(options['alter_meta']):
        for input in inputs:
            input.add_meta_alteration(options['alter_meta'])
    if callable(options['alter_indicator_id']):
        for input in inputs:
            input.add_indicator_id_alteration(options['alter_indicator_id'])
    if callable(options['alter_indicator_name']):
        for input in inputs:
            input.add_indicator_name_alteration(options['alter_indicator_name'])

    # Use the specified metadata schema.
    schema = options['schema']

    # Indicate any extra fields for the reporting stats, if needed.
    reporting_status_extra_fields = []
    if 'reporting_status_extra_fields' in options:
        reporting_status_extra_fields = options['reporting_status_extra_fields']

    # Create an "output" from these inputs/schema/translations, for Open SDG output.
    opensdg_output = sdg.outputs.OutputOpenSdg(
        inputs=inputs,
        schema=schema,
        output_folder=options['site_dir'],
        translations=options['translations'],
        reporting_status_extra_fields=reporting_status_extra_fields,
        indicator_options=options['indicator_options'],
        indicator_downloads=options['indicator_downloads'],
        logging=options['logging'],
        indicator_export_filename=options['indicator_export_filename'])

    outputs = [opensdg_output]

    # If there are any map layers, create some OutputGeoJson objects.
    for map_layer in options['map_layers']:
        geojson_kwargs = {
            'inputs': inputs,
            'schema': schema,
            'output_folder': options['site_dir'],
            'translations': options['translations'],
            'indicator_options': options['indicator_options'],
            'logging': options['logging'],
        }
        for key in map_layer:
            geojson_kwargs[key] = map_layer[key]
        # If the geojson_file parameter is not remote, make sure it uses src_dir.
        if not geojson_kwargs['geojson_file'].startswith('http'):
            geojson_file = os.path.join(options['src_dir'], geojson_kwargs['geojson_file'])
            geojson_kwargs['geojson_file'] = geojson_file
        # Create the output.
        outputs.append(sdg.outputs.OutputGeoJson(**geojson_kwargs))

    data_schema = None
    if options['data_schema'] is not None:
        data_schema = open_sdg_data_schema_from_dict(options['data_schema'], options)

    # Output datapackages and possible CSVW.
    datapackage_params = options['datapackage'] if options['datapackage'] is not None else {}
    outputs.append(sdg.outputs.OutputDataPackage(
        inputs=inputs,
        schema=schema,
        output_folder=options['site_dir'],
        translations=options['translations'],
        indicator_options=options['indicator_options'],
        data_schema=data_schema,
        **datapackage_params,
    ))

    # Optionally output CSVW.
    if options['csvw'] is not None:
        csvw_params = options['csvw'] if options['csvw'] != True else {}
        outputs.append(sdg.outputs.OutputCsvw(
            inputs=inputs,
            schema=schema,
            output_folder=options['site_dir'],
            translations=options['translations'],
            indicator_options=options['indicator_options'],
            data_schema=data_schema,
            **csvw_params,
        ))

    # Add SDMX output if configured.
    if 'sdmx_output' in options and 'dsd' in options['sdmx_output']:
        if 'structure_specific' not in options['sdmx_output']:
            options['sdmx_output']['structure_specific'] = True
        outputs.append(sdg.outputs.OutputSdmxMl(
            inputs=inputs,
            schema=schema,
            output_folder=options['site_dir'],
            translations=options['translations'],
            indicator_options=options['indicator_options'],
            **options['sdmx_output']
        ))

    return outputs


def open_sdg_input_defaults():
    return [
        {
            'class': 'InputCsvData',
            'path_pattern': os.path.join('data', '*-*.csv')
        },
        {
            'class': 'InputYamlMdMeta',
            'path_pattern': os.path.join('meta', '*-*.md'),
            'git': True,
            'git_data_dir': 'data',
        }
    ]


def open_sdg_data_schema_from_dict(params, options):
    if 'class' not in params:
        # Default to a table schema YAML input.
        params['class'] = 'DataSchemaInputTableSchemaYaml'
    data_schema_class = params['class']

    allowed = [
        'DataSchemaInputTableSchemaYaml',
    ]
    if data_schema_class not in allowed:
        raise KeyError("Data schema class '%s' is not one of: %s." % (data_schema_class, ', '.join(allowed)))

    # We no longer need the "class" param.
    del params['class']

    # If using a local "source" we need to prepend our src_dir.
    if 'source' in params and isinstance(params['source'], str) and not params['source'].startswith('http'):
        params['source'] = os.path.join(options['src_dir'], params['source'])

    data_schema_instance = None
    if data_schema_class == 'DataSchemaInputTableSchemaYaml':
        data_schema_instance = sdg.data_schemas.DataSchemaInputTableSchemaYaml(**params)

    return data_schema_instance


def open_sdg_input_from_dict(params, options):
    if 'class' not in params:
        raise KeyError("Each 'input' must have a 'class'.")
    input_class = params['class']

    allowed = [
        'InputCkan',
        'InputCsvData',
        'InputCsvMeta',
        'InputSdmxJson',
        'InputSdmxMl_Structure',
        'InputSdmxMl_StructureSpecific',
        'InputSdmxMl_UnitedNationsApi',
        'InputYamlMdMeta',
        'InputSdmxMl_Multiple',
        'InputExcelMeta',
        'InputYamlMeta',
        'InputSdmxMeta',
    ]
    if input_class not in allowed:
        raise KeyError("Input class '%s' is not one of: %s." % (input_class, ', '.join(allowed)))

    # We no longer need the "class" param.
    del params['class']

    # For "path_pattern" we need to prepend our src_dir.
    if 'path_pattern' in params:
        params['path_pattern'] = os.path.join(options['src_dir'], params['path_pattern'])

    params['logging'] = options['logging']

    input_instance = None
    if input_class == 'InputCkan':
        input_instance = sdg.inputs.InputCkan(**params)
    elif input_class == 'InputCsvData':
        input_instance = sdg.inputs.InputCsvData(**params)
    elif input_class == 'InputCsvMeta':
        input_instance = sdg.inputs.InputCsvMeta(**params)
    elif input_class == 'InputSdmxJson':
        input_instance = sdg.inputs.InputSdmxJson(**params)
    elif input_class == 'InputSdmxMl_Structure':
        input_instance = sdg.inputs.InputSdmxMl_Structure(**params)
    elif input_class == 'InputSdmxMl_StructureSpecific':
        input_instance = sdg.inputs.InputSdmxMl_StructureSpecific(**params)
    elif input_class == 'InputSdmxMl_UnitedNationsApi':
        input_instance = sdg.inputs.InputSdmxMl_UnitedNationsApi(**params)
    elif input_class == 'InputYamlMdMeta':
        input_instance = sdg.inputs.InputYamlMdMeta(**params)
    elif input_class == 'InputSdmxMl_Multiple':
        input_instance = sdg.inputs.InputSdmxMl_Multiple(**params)
    elif input_class == 'InputExcelMeta':
        input_instance = sdg.inputs.InputExcelMeta(**params)
    elif input_class == 'InputYamlMeta':
        input_instance = sdg.inputs.InputYamlMeta(**params)
    elif input_class == 'InputSdmxMeta':
        input_instance = sdg.inputs.InputSdmxMeta(**params)

    return input_instance


def open_sdg_translation_defaults():
    return [
        {
            'class': 'TranslationInputSdgTranslations',
            'source': 'https://github.com/open-sdg/sdg-translations.git',
            'tag': 'master',
        },
        {
            'class': 'TranslationInputYaml',
            'source': 'translations',
        }
    ]


def open_sdg_translations_from_options(options):
    return [open_sdg_translation_from_dict(t_dict, options) for t_dict in options['translations']]


def open_sdg_translation_from_dict(params, options):

    if 'class' not in params:
        raise KeyError("Each 'translation' must have a 'class'.")
    translation_class = params['class']

    allowed = [
        'TranslationInputCsv',
        'TranslationInputSdgTranslations',
        'TranslationInputSdmx',
        'TranslationInputSdmxMsd',
        'TranslationInputYaml',
    ]
    if translation_class not in allowed:
        raise KeyError("Translation class '%s' is not one of: %s." % (translation_class, ', '.join(allowed)))

    # We no longer need the "class" param.
    del params['class']

    params['logging'] = options['logging']

    # For "source" in TranslationInputYaml/Csv we need to prepend our src_dir.
    if translation_class == 'TranslationInputCsv' or translation_class == 'TranslationInputYaml':
        if 'source' in params:
            params['source'] = os.path.join(options['src_dir'], params['source'])

    translation_instance = None
    if translation_class == 'TranslationInputCsv':
        translation_instance = sdg.translations.TranslationInputCsv(**params)
    elif translation_class == 'TranslationInputSdgTranslations':
        translation_instance = sdg.translations.TranslationInputSdgTranslations(**params)
    elif translation_class == 'TranslationInputSdmx':
        translation_instance = sdg.translations.TranslationInputSdmx(**params)
    elif translation_class == 'TranslationInputSdmxMsd':
        translation_instance = sdg.translations.TranslationInputSdmxMsd(**params)
    elif translation_class == 'TranslationInputYaml':
        translation_instance = sdg.translations.TranslationInputYaml(**params)

    return translation_instance


def open_sdg_schema_defaults(schema_file='_prose.yml'):
    return [
        {
            'class': 'SchemaInputOpenSdg',
            'schema_path': schema_file,
        }
    ]


def open_sdg_schema_from_options(options):
    schema = [open_sdg_schema_from_dict(s_dict, options) for s_dict in options['schema']]
    return sdg.schemas.SchemaInputMultiple(schema)


def open_sdg_schema_from_dict(params, options):

    if 'class' not in params:
        raise KeyError("Each 'schema' must have a 'class'.")
    schema_class = params['class']

    allowed = [
        'SchemaInputOpenSdg',
        'SchemaInputSdmxMsd',
    ]
    if schema_class not in allowed:
        raise KeyError("Schema class '%s' is not one of: %s." % (schema_class, ', '.join(allowed)))

    # We no longer need the "class" param.
    del params['class']

    # For "schema_path" we need to prepend our src_dir.
    if 'schema_path' in params and not params['schema_path'].startswith('http'):
        params['schema_path'] = os.path.join(options['src_dir'], params['schema_path'])

    schema_instance = None
    if schema_class == 'SchemaInputOpenSdg':
        schema_instance = sdg.schemas.SchemaInputOpenSdg(**params)
    elif schema_class == 'SchemaInputSdmxMsd':
        schema_instance = sdg.schemas.SchemaInputSdmxMsd(**params)

    return schema_instance


def output_is_translatable(output):
    # Some types of output should never be translated.
    if isinstance(output, sdg.outputs.OutputSdmxMl):
        return False
    else:
        return True<|MERGE_RESOLUTION|>--- conflicted
+++ resolved
@@ -46,11 +46,8 @@
                    docs_subfolder=None, indicator_downloads=None, docs_baseurl='',
                    docs_extra_disaggregations=None, docs_translate_disaggregations=False,
                    logging=None, indicator_export_filename='all_indicators',
-<<<<<<< HEAD
+                   datapackage=None, csvw=None, data_schema=None,
                    alter_indicator_id=None, alter_indicator_name=None):
-=======
-                   datapackage=None, csvw=None, data_schema=None):
->>>>>>> e5e9c078
     """Read each input file and edge file and write out json.
 
     Args:
@@ -216,11 +213,8 @@
 
 def open_sdg_check(src_dir='', schema_file='_prose.yml', config='open_sdg_config.yml',
         inputs=None, alter_data=None, alter_meta=None, indicator_options=None,
-<<<<<<< HEAD
-        schema=None, logging=None, alter_indicator_id=None, alter_indicator_name=None):
-=======
-        data_schema=None, schema=None, logging=None):
->>>>>>> e5e9c078
+        data_schema=None, schema=None, logging=None,
+        alter_indicator_id=None, alter_indicator_name=None):
     """Run validation checks for all indicators.
 
     This checks both *.csv (data) and *.md (metadata) files.
@@ -235,12 +229,9 @@
         config: str. Path to a YAML config file that overrides other parameters
         alter_data: function. A callback function that alters a data Dataframe
         alter_meta: function. A callback function that alters a metadata dictionary
-<<<<<<< HEAD
         alter_indicator_id: function. A callback function that alters the indicator id
         alter_indicator_name: function. A callback function that alters the indicator name
-=======
         data_schema: dict . Dict describing an instance of DataSchemaInputBase
->>>>>>> e5e9c078
         logging: Noneor list. Type of logs to print, including 'warn' and 'debug'
 
     Returns:
