import sdg
import os
import OutputOpenSdg_test


def my_indicator_callback(indicator):
    assert isinstance(indicator, sdg.Indicator)


def test_open_sdg():
    # Use empty alterations functions just to execute that code.
    def alter_data(data, context):
        return data
    def alter_meta(meta, context):
        return meta
    def alter_indicator(indicator, context):
        return indicator

    config_path = os.path.join('tests', 'assets', 'open-sdg', 'config_data.yml')
<<<<<<< HEAD
    assert sdg.open_sdg_check(config=config_path)
    assert sdg.open_sdg_build(config=config_path, indicator_callback=my_indicator_callback)
=======
    assert sdg.open_sdg_check(config=config_path, alter_data=alter_data, alter_meta=alter_meta, alter_indicator=alter_indicator)
    assert sdg.open_sdg_build(config=config_path, alter_data=alter_data, alter_meta=alter_meta, alter_indicator=alter_indicator)

>>>>>>> 0915c324
    OutputOpenSdg_test.test_open_sdg_output_comb()
    OutputOpenSdg_test.test_open_sdg_output_data_csv()
    OutputOpenSdg_test.test_open_sdg_output_data_json()
    OutputOpenSdg_test.test_open_sdg_output_edges_csv()
    OutputOpenSdg_test.test_open_sdg_output_edges_json()
    OutputOpenSdg_test.test_open_sdg_output_headline_all()
    OutputOpenSdg_test.test_open_sdg_output_headline_csv()
    OutputOpenSdg_test.test_open_sdg_output_headline_json()
    OutputOpenSdg_test.test_open_sdg_output_meta_all()
    OutputOpenSdg_test.test_open_sdg_output_meta_json()
    OutputOpenSdg_test.test_open_sdg_output_meta_schema()
    OutputOpenSdg_test.test_open_sdg_output_stats_disaggregation()
    OutputOpenSdg_test.test_open_sdg_output_stats_reporting()
    OutputOpenSdg_test.test_open_sdg_output_translations()
    OutputOpenSdg_test.test_open_sdg_output_zip()<|MERGE_RESOLUTION|>--- conflicted
+++ resolved
@@ -1,11 +1,6 @@
 import sdg
 import os
 import OutputOpenSdg_test
-
-
-def my_indicator_callback(indicator):
-    assert isinstance(indicator, sdg.Indicator)
-
 
 def test_open_sdg():
     # Use empty alterations functions just to execute that code.
@@ -15,16 +10,13 @@
         return meta
     def alter_indicator(indicator, context):
         return indicator
+    def my_indicator_callback(indicator):
+        assert isinstance(indicator, sdg.Indicator)
 
     config_path = os.path.join('tests', 'assets', 'open-sdg', 'config_data.yml')
-<<<<<<< HEAD
-    assert sdg.open_sdg_check(config=config_path)
-    assert sdg.open_sdg_build(config=config_path, indicator_callback=my_indicator_callback)
-=======
-    assert sdg.open_sdg_check(config=config_path, alter_data=alter_data, alter_meta=alter_meta, alter_indicator=alter_indicator)
-    assert sdg.open_sdg_build(config=config_path, alter_data=alter_data, alter_meta=alter_meta, alter_indicator=alter_indicator)
+    assert sdg.open_sdg_check(config=config_path, alter_data=alter_data, alter_meta=alter_meta, alter_indicator=alter_indicator, indicator_callback=my_indicator_callback)
+    assert sdg.open_sdg_build(config=config_path, alter_data=alter_data, alter_meta=alter_meta, alter_indicator=alter_indicator, indicator_callback=my_indicator_callback)
 
->>>>>>> 0915c324
     OutputOpenSdg_test.test_open_sdg_output_comb()
     OutputOpenSdg_test.test_open_sdg_output_data_csv()
     OutputOpenSdg_test.test_open_sdg_output_data_json()
