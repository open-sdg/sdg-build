import os
import sdg
import pandas as pd
import numpy as np
import sdmx
import time
from shutil import copyfile
from slugify import slugify
from sdmx.model import (
    SeriesKey,
    Key,
    AttributeValue,
    Observation,
    GenericTimeSeriesDataSet,
    StructureSpecificTimeSeriesDataSet,
    DataflowDefinition,
    Agency,
    Code,
    PrimaryMeasureRelationship,
    DimensionRelationship,
)
from sdmx.message import (
    DataMessage,
    Header
)
from urllib.request import urlretrieve
from sdg.outputs import OutputBase
from sdg.data_schemas import DataSchemaInputSdmxDsd

class OutputSdmxMl(OutputBase):
    """Output SDG data/metadata in SDMX-ML."""


    def __init__(self, inputs, schema, output_folder='_site', translations=None,
                 indicator_options=None, dsd='https://registry.sdmx.org/ws/public/sdmxapi/rest/datastructure/IAEG-SDGs/SDG/latest/?format=sdmx-2.1&detail=full&references=children',
                 default_values=None, header_id=None, sender_id=None, structure_specific=False,
<<<<<<< HEAD
                 extend_dsd=False, dsd_languages=None):

        """Constructor for OutputSdmxMl.

        This output can be used for two different use-cases:
        1. You already have an SDMX DSD but you need to create SDMX.
           This use-case requires the following:
           a. All columns in the data must correspond exactly to dimension IDs.
           b. All values in the columns must correspond exactly to codes in those
              dimensions' codelists.
        2. You need to create both the SDMX DSD and the SDMX. This use-case
           requires the following:
           a. The columns in the data are limited to dimensions/attributes in the
              global DSD.
           b. Any values in the columns that are not part of global codelists are
              suitable for extending the global codelist.
=======
                 column_map=None, code_map=None, constrain_data=False):

        """Constructor for OutputSdmxMl.

        This output assumes the following:
        1. A DSD is already created and available
        2. All columns in the data correspond exactly to dimension IDs or a concept mapping is specified
        3. All values in the columns correspond exactly to codes in those dimensions' codelists or a code mapping is specified
>>>>>>> f0346b76

        Notes on translation:
        SDMX output does not need to be transated. Hence, this output will always appear in
        an "sdmx" folder, and will never be translated in a language subfolder.

        Parameters
        ----------

        Inherits all the parameters from OutputBase, plus the following optional
        arguments (see above for the default values):

        dsd : string
            Remote URL of the SDMX DSD (data structure definition) or path to
            local file.
        default_values : dict
            Since SDMX output is required to have a value for every dimension/attribute
            you may need to specify defaults here. If not specified here, defaults for
            attributes will be '' and defaults for dimensions will be '_T'.
        header_id : string or None
            Optional identifying string to put in the "ID" element in the header
            of the XML. If not specified, it will be "IREF" and a timestamp.
        sender_id : string or None
            Optional identifying string to put in the "id" attribut of the "Sender" element
            in the header of the XML. If not specified, it will be the current version
            of this library.
        structure_specific : boolean
            Whether to output as StructureSpecific instead of Generic data.
<<<<<<< HEAD
        extend_dsd : boolean
            Whether the DSD will be altered if there are disaggregation values that are not
            in the DSD codelists. Defaults to False.
        dsd_languages : list or none
            When extending the DSD, this informs the class what languages should be added
            when appending codes to codelists. Not used unless extend_dsd is True.
=======
        column_map: string
            Remote URL of CSV column mapping or path to local CSV column mapping file
        code_map: string
            Remote URL of CSV code mapping or path to local CSV code mapping file
        constrain_data : boolean
            Whether to use the DSD to remove any rows of data that are not compliant.
            Defaults to False.
>>>>>>> f0346b76
        """
        OutputBase.__init__(self, inputs, schema, output_folder, translations, indicator_options)
        self.header_id = header_id
        self.sender_id = sender_id
        self.structure_specific = structure_specific
<<<<<<< HEAD
        self.extend_dsd = extend_dsd
        if dsd_languages is None:
            dsd_languages = ['en']
        self.dsd_languages = dsd_languages
=======
        self.constrain_data = constrain_data
>>>>>>> f0346b76
        self.retrieve_dsd(dsd)
        self.data_schema = DataSchemaInputSdmxDsd(source=self.dsd)
        self.column_map = column_map
        self.code_map = code_map
        sdmx_folder = os.path.join(output_folder, 'sdmx')
        if not os.path.exists(sdmx_folder):
            os.makedirs(sdmx_folder, exist_ok=True)
        self.sdmx_folder = sdmx_folder
        self.default_values = {} if default_values is None else default_values


    def retrieve_dsd(self, dsd):

        if dsd.startswith('http'):
            urlretrieve(dsd, 'dsd.xml')
            dsd = 'dsd.xml'
        else:
            copyfile(dsd, 'dsd.xml')
        msg = sdmx.read_sdmx(dsd)
        dsd_object = msg.structure[0]
        self.dsd_msg = msg
        self.dsd = dsd_object
        self.extend_dsd_codelists()


    def extend_dsd_codelists(self):
        if not self.extend_dsd:
            return

        # Compile all the new possible codes we may need to add.
        new_codes = {}
        for indicator_id in self.get_indicator_ids():
            indicator = self.get_indicator_by_id(indicator_id)
            serieses = indicator.get_all_series()
            for series in serieses:
                disaggregations = series.get_disaggregations()
                for concept in disaggregations:
                    if concept not in new_codes:
                        new_codes[concept] = []
                    code = disaggregations[concept]
                    if code == '':
                        continue
                    if code not in new_codes[concept]:
                        new_codes[concept].append(code)

        # Validate codes.
        invalid_codes = []
        for concept in new_codes:
            for code_id in new_codes[concept]:
                if not self.is_code_valid(code_id):
                    invalid_codes.append(code_id)
        if len(invalid_codes) > 0:
            message = 'These SDMX codes appear to be invalid and should be fixed in your data:\n{codes}'
            self.warn(message.format(codes='\n'.join(invalid_codes)))

        # Look for concepts that exist as attributes or dimensions in the DSD.
        for concept in new_codes:
            codelist = None
            dimension_matches = [dim for dim in self.dsd.dimensions if dim.id == concept]
            attribute_matches = [att for att in self.dsd.attributes if att.id == concept]
            if len(dimension_matches) > 0:
                codelist = dimension_matches[0].local_representation.enumerated
            elif len(attribute_matches) > 0:
                codelist = attribute_matches[0].local_representation.enumerated

            # If found, add any codes necessary.
            if codelist is not None:
                for code_id in new_codes[concept]:
                    existing_code = [c for c in codelist if c.id == code_id]
                    code = None
                    # Only add codes if they don't already exist.
                    if len(existing_code) == 0:
                        code = Code(id=code_id)
                        codelist.append(code)
                    else:
                        code = existing_code[0]
                    # See if anything needs to be translated.
                    for language in self.dsd_languages:
                        translated = self.translation_helper.translate(code_id, language, [concept, 'data'])
                        if language not in code.name.localizations:
                            code.name[language] = translated

        # Customize the header since it has been altered.
        self.dsd_msg.header = self.create_header()

        # Go ahead and overwrite the DSD file now.
        with open('dsd.xml', 'wb') as f:
            f.write(sdmx.to_xml(self.dsd_msg, encoding='utf-8', pretty_print=True))


    def is_code_valid(self, code):
        if ' ' in code:
            return False
        return True


    def build(self, language=None):
        """Write the SDMX output. Overrides parent."""
        status = True
        all_serieses = {}
        dfd = DataflowDefinition(id="OPEN_SDG_DFD", structure=self.dsd)
        time_period = next(dim for dim in self.dsd.dimensions if dim.id == 'TIME_PERIOD')
        header = self.create_header()

        # SDMX output is language-agnostic. Only the DSD contains language info.
        if language is not None:
            language = None

        for indicator_id in self.get_indicator_ids():
            indicator = self.get_indicator_by_id(indicator_id).language(language)
            data = indicator.data.copy()

            # Map column names to SDMX dimension/attribute names
            if self.column_map is not None:
                column_map=pd.read_csv(self.column_map)
                for col in data.columns:
                    if col in column_map['Text'].to_list():
                        newcol=column_map['Value'].loc[column_map['Text']==col].iloc[0]
                        data.rename(columns={col:newcol}, inplace=True)

            # Map column values to SDMX codes within specific dimensions/attributes
            if self.code_map is not None:
                code_map=pd.read_csv(self.code_map)
                for col in data.columns:
                    for i in data.index:
                        if data.at[i, col] in code_map['Text'].to_list():
                            data.at[i, col]=code_map['Value'].loc[code_map['Dimension']==col].loc[code_map['Text']==data.at[i, col]].iloc[0]

            # Some hardcoded dataframe changes.
            data = data.rename(columns={
                'Value': 'OBS_VALUE',
                'Units': 'UNIT_MEASURE',
                'Series': 'SERIES',
                'Year': 'TIME_DETAIL',
            })

            if self.constrain_data:
                data = indicator.get_data_matching_schema(self.data_schema, data=data)

            data = data.replace(np.nan, '', regex=True)
            if data.empty:
                continue

            serieses = {}
            for _, row in data.iterrows():
                series_key = self.dsd.make_key(SeriesKey, self.get_dimension_values(row, indicator))
                series_key.attrib = self.get_series_attribute_values(row, indicator)
                attributes = self.get_observation_attribute_values(row, indicator)
                dimension_key = self.dsd.make_key(Key, values={
                    'TIME_PERIOD': str(row['TIME_DETAIL']),
                })
                observation = Observation(
                    series_key=series_key,
                    dimension=dimension_key,
                    attached_attribute=attributes,
                    value_for=self.dsd.measures[0],
                    value=row[self.dsd.measures[0].id],
                )
                if series_key not in serieses:
                    serieses[series_key] = []
                serieses[series_key].append(observation)

            dataset = self.create_dataset(serieses)
            msg = DataMessage(data=[dataset], dataflow=dfd, header=header, observation_dimension=time_period)
            sdmx_path = os.path.join(self.sdmx_folder, indicator_id + '.xml')
            with open(sdmx_path, 'wb') as f:
                status = status & f.write(sdmx.to_xml(msg))
            all_serieses.update(serieses)

        dataset = self.create_dataset(all_serieses)
        msg = DataMessage(data=[dataset], dataflow=dfd, header=header, observation_dimension=time_period)
        all_sdmx_path = os.path.join(self.sdmx_folder, 'all.xml')
        with open(all_sdmx_path, 'wb') as f:
            status = status & f.write(sdmx.to_xml(msg))

        # Copy the DSD.
        dsd_filename = 'dsd.xml'
        dsd_path = os.path.join(self.sdmx_folder, dsd_filename)
        copyfile(dsd_filename, dsd_path)

        return status


    def create_header(self):
        timestamp = time.time()
        header_id = self.header_id
        if header_id is None:
            header_id = 'IREF' + str(int(timestamp))
        else:
            header_id = slugify(header_id)
        sender_id = self.sender_id
        if sender_id is None:
            sender_id = 'open-sdg_sdg-build@' + slugify(sdg.__version__)
        else:
            sender_id = slugify(sender_id)

        return Header(
            id=header_id,
            test=True,
            prepared=time.strftime('%Y-%m-%dT%H:%M:%S', time.gmtime(timestamp)),
            sender=Agency(id=sender_id),
        )


    def create_dataset(self, serieses):
        dataset_class = StructureSpecificTimeSeriesDataSet if self.structure_specific else GenericTimeSeriesDataSet
        return dataset_class(structured_by=self.dsd, series=serieses)


    def get_dimension_values(self, row, indicator):
        values = {}
        for dimension in self.dsd.dimensions:
            # Skip the TIME_PERIOD dimension because it is used as the "observation dimension".
            if dimension.id == 'TIME_PERIOD':
                continue
            if dimension.id in row and row[dimension.id] != '':
                value = row[dimension.id]
            else:
                value = self.get_dimension_default(dimension.id, indicator)
            values[dimension.id] = str(value)
        return values


    def get_observation_attribute_values(self, row, indicator):
        return self.get_attribute_values(row, indicator, 'observation')


    def get_series_attribute_values(self, row, indicator):
        return self.get_attribute_values(row, indicator, 'series')


    def get_attribute_values(self, row, indicator, relationship_type):
        values = {}
        for attribute in self.dsd.attributes:
            valid_attribute = False
            if relationship_type == 'series' and isinstance(attribute.related_to, DimensionRelationship):
                valid_attribute = True
            elif relationship_type == 'observation' and attribute.related_to is PrimaryMeasureRelationship:
                valid_attribute = True
            if valid_attribute:
                value = row[attribute.id] if attribute.id in row else self.get_attribute_default(attribute.id, indicator)
                if value != '':
                    values[attribute.id] = AttributeValue(value_for=attribute, value=str(value))
        return values


    def get_default_values(self):
        return self.default_values


    def get_dimension_default(self, dimension, indicator):
        indicator_value = indicator.get_meta_field_value(dimension)
        if indicator_value is not None:
            return indicator_value
        defaults = self.get_default_values()
        if dimension not in defaults:
            defaults = {
                'FREQ': 'A',
                'REPORTING_TYPE': 'N'
            }
        if dimension in defaults:
            return defaults[dimension]
        else:
            return '_T'


    def get_attribute_default(self, attribute, indicator):
        indicator_value = indicator.get_meta_field_value(attribute)
        if indicator_value is not None:
            return indicator_value
        defaults = self.get_default_values()
        if attribute in defaults:
            return defaults[attribute]
        else:
            return ''


    def get_documentation_title(self):
        return 'SDMX output'


    def get_documentation_content(self, languages=None, baseurl=''):

        indicator_ids = self.get_documentation_indicator_ids()

        endpoint = 'sdmx/{indicator_id}.xml'
        output = '<p>' + self.get_documentation_description() + ' Examples are below:<p>'
        output += '<ul>'
        path = endpoint.format(indicator_id='all')
        output += '<li><a href="' + path + '">' + path + '</a></li>'
        for indicator_id in indicator_ids:
            path = endpoint.format(indicator_id=indicator_id)
            output += '<li><a href="' + baseurl + path + '">' + path + '</a></li>'
        output += '<li>etc...</li>'
        output += '</ul>'

        path = endpoint.format(indicator_id='dsd')
        output += '<p>'
        output += 'Data structure definition (DSD): '
        output += '<a href="' + baseurl + path + '">' + path + '</a>'
        output += '</p>'

        return output


    def get_documentation_description(self):
        description = (
            "This output has an SDMX file for each indicator's data, "
            "plus one SDMX file with all indicator data. This data uses "
            "numbers and codes only, so is not specific to any language."
        )
        return description


    def validate(self):
        """Validate the data for the indicators."""

        # Need to figure out SDMX validation.
        return True


    # Only use examples that actually have data.
    def get_documentation_indicator_ids(self):
        indicator_ids = []
        for indicator_id in self.get_indicator_ids():
            if len(indicator_ids) > 2:
                break
            indicator = self.get_indicator_by_id(indicator_id)
            if not indicator.has_data():
                continue
            indicator_ids.append(indicator_id)
        return indicator_ids<|MERGE_RESOLUTION|>--- conflicted
+++ resolved
@@ -34,7 +34,7 @@
     def __init__(self, inputs, schema, output_folder='_site', translations=None,
                  indicator_options=None, dsd='https://registry.sdmx.org/ws/public/sdmxapi/rest/datastructure/IAEG-SDGs/SDG/latest/?format=sdmx-2.1&detail=full&references=children',
                  default_values=None, header_id=None, sender_id=None, structure_specific=False,
-<<<<<<< HEAD
+                 column_map=None, code_map=None, constrain_data=False,
                  extend_dsd=False, dsd_languages=None):
 
         """Constructor for OutputSdmxMl.
@@ -51,16 +51,6 @@
               global DSD.
            b. Any values in the columns that are not part of global codelists are
               suitable for extending the global codelist.
-=======
-                 column_map=None, code_map=None, constrain_data=False):
-
-        """Constructor for OutputSdmxMl.
-
-        This output assumes the following:
-        1. A DSD is already created and available
-        2. All columns in the data correspond exactly to dimension IDs or a concept mapping is specified
-        3. All values in the columns correspond exactly to codes in those dimensions' codelists or a code mapping is specified
->>>>>>> f0346b76
 
         Notes on translation:
         SDMX output does not need to be transated. Hence, this output will always appear in
@@ -88,14 +78,12 @@
             of this library.
         structure_specific : boolean
             Whether to output as StructureSpecific instead of Generic data.
-<<<<<<< HEAD
         extend_dsd : boolean
             Whether the DSD will be altered if there are disaggregation values that are not
             in the DSD codelists. Defaults to False.
         dsd_languages : list or none
             When extending the DSD, this informs the class what languages should be added
             when appending codes to codelists. Not used unless extend_dsd is True.
-=======
         column_map: string
             Remote URL of CSV column mapping or path to local CSV column mapping file
         code_map: string
@@ -103,21 +91,18 @@
         constrain_data : boolean
             Whether to use the DSD to remove any rows of data that are not compliant.
             Defaults to False.
->>>>>>> f0346b76
         """
         OutputBase.__init__(self, inputs, schema, output_folder, translations, indicator_options)
         self.header_id = header_id
         self.sender_id = sender_id
         self.structure_specific = structure_specific
-<<<<<<< HEAD
         self.extend_dsd = extend_dsd
         if dsd_languages is None:
             dsd_languages = ['en']
         self.dsd_languages = dsd_languages
-=======
         self.constrain_data = constrain_data
->>>>>>> f0346b76
         self.retrieve_dsd(dsd)
+        self.extend_dsd_codelists(dsd)
         self.data_schema = DataSchemaInputSdmxDsd(source=self.dsd)
         self.column_map = column_map
         self.code_map = code_map
@@ -139,10 +124,9 @@
         dsd_object = msg.structure[0]
         self.dsd_msg = msg
         self.dsd = dsd_object
-        self.extend_dsd_codelists()
-
-
-    def extend_dsd_codelists(self):
+
+
+    def extend_dsd_codelists(self, dsd):
         if not self.extend_dsd:
             return
 
