# -*- coding: utf-8 -*-

import os
import json
import jsonschema
from sdg import check_csv
from sdg.Loggable import Loggable

class SchemaInputBase(Loggable):
    """A base class for importing a schema, querying it, and validating with it.

    This class assumes imported schema (self.schema) are valid JSON Schema."""


<<<<<<< HEAD
    def __init__(self, schema_path='', logging=None, scope=None, meta_suffix=None):
=======
    def __init__(self, schema_path='', logging=None, scope=None,
        request_params=None):
>>>>>>> c1276952
        """Create a new SchemaBase object

        Parameters
        ----------
        schema_path : string
            A path to the schema file to input
        scope : string
            An optional 'scope' to apply to all metadata fields
<<<<<<< HEAD
        meta_suffix : string
            A suffix to add to each metadata key. Useful when using the same
            schema for both global and national metadata, for example.
=======
        request_params : dict or None
            Optional dict of parameters to be passed to remote file fetches.
            Corresponds to the options passed to a urllib.request.Request.
            @see https://docs.python.org/3/library/urllib.request.html#urllib.request.Request
>>>>>>> c1276952
        """

        Loggable.__init__(self, logging=logging)
        self.schema_path = schema_path
        self.scope = scope
<<<<<<< HEAD
        self.meta_suffix = meta_suffix
=======
        self.request_params = request_params
>>>>>>> c1276952
        self.field_order = []
        self.schema = None
        self.load_schema()
        self.load_validator()


    def load_schema(self):
        """Load the schema. This should be overridden by a subclass."""
        raise NotImplementedError


    def load_validator(self):
        """Load the validator for this schema."""
        try:
            validator_class = jsonschema.validators.validator_for(self.schema)
            validator_class.check_schema(self.schema)
            self.validator = validator_class(self.schema)
        except Exception as e:
            print(e)


    def validate(self, indicator):
        """Validate the data and/or metadata for an Indicator object.

        Parameters
        ----------
        indicator : Indicator
            The instance of Indicator to validate

        Returns
        -------
        boolean
            True if validation passes, False otherwise
        """

        status = True
        if indicator.has_meta():
            try:
                self.validator.validate(indicator.meta)
            except:
                status = False
                print('Validation errors for indicator ' + indicator.inid)
                for error in self.validator.iter_errors(indicator.meta):
                    ignore = ['properties', 'type']
                    things = []
                    for thing in error.schema_path:
                        if thing not in ignore:
                            things.append(str(thing))
                    things = '/'.join(things)
                    error_title = error.schema['title'] if 'title' in error.schema else '...'
                    print('- ' + error_title + ' (' + things + '): ' + error.message)
        if indicator.has_data():
            df = indicator.data
            inid = indicator.inid
            # Apply these checks on the dataframe. These are common issues that
            # can happen with CSVs, but are important regardless of the source.
            status = status & check_csv.check_headers(df, inid)
            status = status & check_csv.check_data_types(df, inid)
            status = status & check_csv.check_leading_whitespace(df, inid)
            status = status & check_csv.check_trailing_whitespace(df, inid)
            status = status & check_csv.check_empty_rows(df, inid)

        return status


    def get(self, field, default=None, must_exist=False):
        """Fetch a field from the schema by key.

        Parameters
        ----------
        field : string
            The name of a field to get
        default : string or None
            A default value if the field is not present
        must_exist : boolean
            If True, an exception will be raised if the field is not present

        Return
        ------
        mixed or None
            The value of the field if present, otherwise None
        """
        f = self.schema['properties'].get(field, default)
        if must_exist and f is None:
            raise ValueError(field + " doesn't exist in schema")
        return f


    def get_values(self, field):
        """Get the allowed values for a select or multiselect field.

        Parameters
        ----------
        field : string
            The name of a field to get allowed values for

        Returns
        -------
        list
            List of allowed values
        """
        options = self.get_allowed_options(field)

        return [x['enum'][0] for x in options]


    def get_allowed_options(self, field):
        """Return a list of allowed options for a field from the schema.

        Parameters
        ----------
        field : string
            The name of a field to get allowed options for

        Returns
        -------
        list
            List of allowed options (dicts)
        """

        field = self.get(field)

        # In JSON Schema the options are in "anyOf", which can be in 2 places.
        if 'anyOf' in field:
            return field['anyOf']
        elif 'items' in field and 'anyOf' in field['items']:
            return field['items']['anyOf']

        return []


    def get_value_translation(self, field):
        """Get a map of values to 'translation_key' for schema field options.

        Parameters
        ----------
        field : string
            The name of a field to get a value translation map for

        Returns
        -------
        Dict
            Dict of allowed values to translation keys for a particular field
        """

        options = self.get_allowed_options(field)

        if len(options) == 0:
            raise ValueError(field + " field does not have options element")

        return {x['enum'][0]: x['translation_key'] for x in options}


    def add_item_to_field_order(self, field):
        """Add a field to the list, in case an output needs a field order.

        Parameters
        ----------
        field : string
            The name of a field to add to the list
        """
        self.field_order.append(field)


    def get_field_order(self):
        """Get the list of fields in the preserved order.

        Returns
        -------
        list
            A list of field names in a particular order
        """
        return self.field_order if len(self.field_order) > 0 else self.schema['properties'].keys()


    def alter_key(self, key):
        """Make any changes to a key before adding it to the schema.

        Parameters
        ----------
        key : string
            The key to alter

        Returns
        -------
        string
            The altered key
        """
        if self.meta_suffix is not None:
            key = key + self.meta_suffix
        return key<|MERGE_RESOLUTION|>--- conflicted
+++ resolved
@@ -12,12 +12,8 @@
     This class assumes imported schema (self.schema) are valid JSON Schema."""
 
 
-<<<<<<< HEAD
-    def __init__(self, schema_path='', logging=None, scope=None, meta_suffix=None):
-=======
     def __init__(self, schema_path='', logging=None, scope=None,
-        request_params=None):
->>>>>>> c1276952
+                 request_params=None, meta_suffix=None):
         """Create a new SchemaBase object
 
         Parameters
@@ -26,26 +22,20 @@
             A path to the schema file to input
         scope : string
             An optional 'scope' to apply to all metadata fields
-<<<<<<< HEAD
         meta_suffix : string
             A suffix to add to each metadata key. Useful when using the same
             schema for both global and national metadata, for example.
-=======
         request_params : dict or None
             Optional dict of parameters to be passed to remote file fetches.
             Corresponds to the options passed to a urllib.request.Request.
             @see https://docs.python.org/3/library/urllib.request.html#urllib.request.Request
->>>>>>> c1276952
         """
 
         Loggable.__init__(self, logging=logging)
         self.schema_path = schema_path
         self.scope = scope
-<<<<<<< HEAD
         self.meta_suffix = meta_suffix
-=======
         self.request_params = request_params
->>>>>>> c1276952
         self.field_order = []
         self.schema = None
         self.load_schema()
