# -*- coding: utf-8 -*-

from setuptools import setup, find_packages
import os

setup(name='sdg',
      version='1.8.0',
      description='Build SDG data and metadata into output formats',
      url='https://github.com/open-sdg/sdg-build',
      author='Doug Ashton',
      author_email='douglas.j.ashton@gmail.com',
      license='MIT',
      packages=find_packages(exclude=['contrib', 'docs', 'tests*', 'check', 'reset']),
      zip_safe=False,
      package_data={'sdg': [
        os.path.join('outputs', 'sdmx_global_content_constraints.csv'),
      ]},
      include_package_data=True,
      python_requires='>=3.5',
      install_requires=['pyyaml', 'gitpython', 'numpy', 'pandas', 'yamlmd', 'jsonschema', 'requests', 'humanize', 'unicode-slugify', 'sdmx1>=2.6.1', 'frictionless', 'csvw', 'mammoth', 'pyquery', 'pyjstat', 'Jinja2', 'natsort'],
      dependency_links=[
<<<<<<< HEAD
        "git+https://git@github.com/dougmet/yamlmd.git@0.1.7",
=======
        "git+https://github.com/dougmet/yamlmd",
>>>>>>> d74f809b
    ])<|MERGE_RESOLUTION|>--- conflicted
+++ resolved
@@ -19,9 +19,5 @@
       python_requires='>=3.5',
       install_requires=['pyyaml', 'gitpython', 'numpy', 'pandas', 'yamlmd', 'jsonschema', 'requests', 'humanize', 'unicode-slugify', 'sdmx1>=2.6.1', 'frictionless', 'csvw', 'mammoth', 'pyquery', 'pyjstat', 'Jinja2', 'natsort'],
       dependency_links=[
-<<<<<<< HEAD
-        "git+https://git@github.com/dougmet/yamlmd.git@0.1.7",
-=======
         "git+https://github.com/dougmet/yamlmd",
->>>>>>> d74f809b
     ])