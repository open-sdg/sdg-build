"""
Historically this library has mainly served to create builds for the Open SDG
platform. Consequently it has functions dedicated to this purpose. While in
theory the library is more general-purpose, it remains primarily used by the
Open SDG platform. So these helper functions are here to provide the
functionality of the following legacy functions that were specific to Open SDG:
* build_data
* check_all_csv
* check_all_meta
"""

import os
import inspect
import importlib
import sdg
import yaml


def open_sdg_config(config_file, defaults):
    """Look for a YAML config file with Open SDG options.

    Args:
        config_file: str. Path to the YAML config file.
        defaults: dict. Set of options to default to.

    Returns:
        Dict of options.
    """
    options = {}
    try:
        with open(config_file) as file:
            options = yaml.load(file, Loader=yaml.FullLoader)
    except FileNotFoundError:
        print('Config file not found, using defaults.')
        pass

    defaults.update(options)
    return defaults


def open_sdg_build(src_dir='', site_dir='_site', schema_file='_prose.yml',
                   schema=None, languages=None, translations=None, map_layers=None,
                   reporting_status_extra_fields=None, config='open_sdg_config.yml',
                   inputs=None, alter_data=None, alter_meta=None, indicator_options=None,
                   docs_branding='Build docs', docs_intro='', docs_indicator_url=None,
                   docs_subfolder=None, indicator_downloads=None, docs_baseurl='',
                   docs_extra_disaggregations=None, docs_translate_disaggregations=False,
                   logging=None, indicator_export_filename='all_indicators',
                   datapackage=None, csvw=None, data_schema=None):
    """Read each input file and edge file and write out json.

    Args:
        Each argument is optional. The defaults above will be used if omitted.

        src_dir: str. Directory root for the project where data and meta data
            folders are
        site_dir: str. Directory to build the site to
        schema_file: str. Location of schema file relative to src_dir (@deprecated)
        schema: list. A list of SchemaInputBase descendants.
        languages: list. A list of language codes, for translated builds
        translations: list. A list of dicts describing instances of TranslationInputBase
        map_layers: list. A list of dicts describing geojson to process
        reporting_status_extra_fields: list. A list of extra fields to generate
          reporting stats for.
        config: str. Path to a YAML config file that overrides other parameters
        inputs: list. A list of dicts describing instances of InputBase
        alter_data: function. A callback function that alters a data Dataframe
        alter_meta: function. A callback function that alters a metadata dictionary
        indicator_options: Dict. Options to pass into each indicator.
        docs_branding: string. A heading for all documentation pages
        docs_intro: string. An introduction for the documentation homepage
        docs_indicator_url: string. A pattern for indicator URLs on the site repo
        docs_subfolder: string. A subfolder in which to put the documentation pages
        docs_baseurl: string. A baseurl to put at the beginning of all absolute links
        indicator_downloads: list. A list of dicts describing calls to the
            write_downloads() method of IndicatorDownloadService
        docs_extra_disaggregations: list. An optional list of extra columns
            that would not otherwise be included in the disaggregation report
        docs_translate_disaggregations: boolean. Whether to provide translated columns
            in the disaggregation report
        datapackage: dict. Dict describing an instance of OutputDataPackage
        csvw: dict. Dict describing an instance of OutputCsvw
        data_schema: Dict describing an instance of DataSchemaInputBase subclass
        logging : list or None. The types of logs to print, including 'warn' and 'debug'.
        indicator_export_filename: string. Filename without extension for zip file

    Returns:
        Boolean status of file writes
    """
    if map_layers is None:
        map_layers = []
    if inputs is None:
        inputs = open_sdg_input_defaults()
    if translations is None:
        translations = open_sdg_translation_defaults()
    if indicator_options is None:
        indicator_options = open_sdg_indicator_options_defaults()
    if logging is None:
        logging = ['warnings']

    status = True

    # Build a dict of options for open_sdg_prep().
    defaults = {
        'src_dir': src_dir,
        'site_dir': site_dir,
        'schema_file': schema_file,
        'languages': languages,
        'translations': translations,
        'schema': schema,
        'map_layers': map_layers,
        'reporting_status_extra_fields': reporting_status_extra_fields,
        'inputs': inputs,
        'docs_branding': docs_branding,
        'docs_intro': docs_intro,
        'docs_indicator_url': docs_indicator_url,
        'docs_subfolder': docs_subfolder,
        'docs_baseurl': docs_baseurl,
        'docs_translate_disaggregations': docs_translate_disaggregations,
        'indicator_options': indicator_options,
        'indicator_downloads': indicator_downloads,
        'docs_extra_disaggregations': docs_extra_disaggregations,
        'datapackage': datapackage,
        'csvw': csvw,
        'data_schema': data_schema,
        'logging': logging,
        'indicator_export_filename': indicator_export_filename,
    }
    # Allow for a config file to update these.
    options = open_sdg_config(config, defaults)

    if options['schema'] is None:
        options['schema'] = open_sdg_schema_defaults(options['schema_file'])

    # Convert the translations and schemas.
    options['translations'] = open_sdg_translations_from_options(options)
    options['schema'] = open_sdg_schema_from_options(options)

    # Pass along our data/meta alterations.
    options['alter_data'] = alter_data
    options['alter_meta'] = alter_meta

    # Convert the indicator options.
    options['indicator_options'] = open_sdg_indicator_options_from_dict(options['indicator_options'])

    # Prepare the outputs.
    outputs = open_sdg_prep(options)

    for output in outputs:
        if options['languages'] and output_is_translatable(output):
            # If languages were provide, perform a translated build.
            status = status & output.execute_per_language(options['languages'])
            # Also provide an untranslated build.
            status = status & output.execute('untranslated')
        else:
            # Otherwise perform an untranslated build.
            status = status & output.execute()

    # Output the documentation pages.
    documentation_service = sdg.OutputDocumentationService(outputs,
        folder=options['site_dir'],
        subfolder=options['docs_subfolder'],
        branding=options['docs_branding'],
        intro=options['docs_intro'],
        languages=options['languages'],
        translations=options['translations'],
        indicator_url=options['docs_indicator_url'],
        baseurl=options['docs_baseurl'],
        extra_disaggregations=options['docs_extra_disaggregations'],
        translate_disaggregations=options['docs_translate_disaggregations'],
        logging=logging,
    )
    documentation_service.generate_documentation()

    return status


def open_sdg_indicator_options_defaults():
    return {
        'non_disaggregation_columns': [
            'Year',
            'Units',
            'Series',
            'Value',
            'GeoCode',
            'Observation status',
            'Unit multiplier',
            'Unit measure',
             # Support common SDMX codes.
            'UNIT_MEASURE',
            'SERIES',
        ],
        'series_column': 'Series',
        'unit_column': 'Units',
    }


def open_sdg_indicator_options_from_dict(options):
    options_obj = sdg.IndicatorOptions()
    for column in options['non_disaggregation_columns']:
        options_obj.add_non_disaggregation_columns(column)
    if 'series_column' in options:
        options_obj.set_series_column(options['series_column'])
    if 'unit_column' in options:
        options_obj.set_unit_column(options['unit_column'])
    return options_obj


def open_sdg_check(src_dir='', schema_file='_prose.yml', config='open_sdg_config.yml',
        inputs=None, alter_data=None, alter_meta=None, indicator_options=None,
        data_schema=None, schema=None, logging=None):
    """Run validation checks for all indicators.

    This checks both *.csv (data) and *.md (metadata) files.

    Args:
        Each argument is optional. The defaults above will be used if omitted.

        src_dir: str. Directory root for the project where data and meta data
            folders are
        schema_file: Location of schema file relative to src_dir (@deprecated)
        schema: list. List of SchemaInputBase descendants.
        config: str. Path to a YAML config file that overrides other parameters
        alter_data: function. A callback function that alters a data Dataframe
        alter_meta: function. A callback function that alters a metadata dictionary
        data_schema: dict . Dict describing an instance of DataSchemaInputBase
        logging: Noneor list. Type of logs to print, including 'warn' and 'debug'

    Returns:
        boolean: True if the check was successful, False if not.
    """
    if inputs is None:
        inputs = open_sdg_input_defaults()
    if indicator_options is None:
        indicator_options = open_sdg_indicator_options_defaults()

    # Build a dict of options for open_sdg_prep().
    defaults = {
        'src_dir': src_dir,
        'site_dir': '_site',
        'schema_file': schema_file,
        'schema': schema,
        'map_layers': [],
        'inputs': inputs,
        'translations': [],
        'indicator_options': indicator_options,
        'indicator_downloads': None,
        'datapackage': None,
        'csvw': None,
        'data_schema': data_schema,
        'logging': logging,
        'indicator_export_filename': None,
    }
    # Allow for a config file to update these.
    options = open_sdg_config(config, defaults)

    if options['schema'] is None:
        options['schema'] = open_sdg_schema_defaults(options['schema_file'])

    # Convert the translations.
    options['translations'] = open_sdg_translations_from_options(options)
    options['schema'] = open_sdg_schema_from_options(options)

    # Pass along our data/meta alterations.
    options['alter_data'] = alter_data
    options['alter_meta'] = alter_meta

    # Convert the indicator options.
    options['indicator_options'] = open_sdg_indicator_options_from_dict(options['indicator_options'])

    # Prepare and validate the output.
    outputs = open_sdg_prep(options)

    status = True
    for output in outputs:
        status = status & output.validate()

    return status


def open_sdg_prep(options):
    """Prepare Open SDG output for validation and builds.

    Args:
        options: Dict of options.

    Returns:
        List of the prepared OutputBase objects.
    """

    # Set defaults for the mutable parameters.
    if 'languages' in options and options['languages'] is None:
        options['languages'] = []

    # Combine the inputs into one list.
    inputs = [open_sdg_input_from_dict(input_dict, options) for input_dict in options['inputs']]

    # Do any data/metadata alterations.
    if callable(options['alter_data']):
        for input in inputs:
            input.add_data_alteration(options['alter_data'])
    if callable(options['alter_meta']):
        for input in inputs:
            input.add_meta_alteration(options['alter_meta'])

    # Use the specified metadata schema.
    schema = options['schema']

    # Indicate any extra fields for the reporting stats, if needed.
    reporting_status_extra_fields = []
    if 'reporting_status_extra_fields' in options:
        reporting_status_extra_fields = options['reporting_status_extra_fields']

    # Create an "output" from these inputs/schema/translations, for Open SDG output.
    opensdg_output = sdg.outputs.OutputOpenSdg(
        inputs=inputs,
        schema=schema,
        output_folder=options['site_dir'],
        translations=options['translations'],
        reporting_status_extra_fields=reporting_status_extra_fields,
        indicator_options=options['indicator_options'],
        indicator_downloads=options['indicator_downloads'],
        logging=options['logging'],
        indicator_export_filename=options['indicator_export_filename'])

    outputs = [opensdg_output]

    # If there are any map layers, create some OutputGeoJson objects.
    for map_layer in options['map_layers']:
        geojson_kwargs = {
            'inputs': inputs,
            'schema': schema,
            'output_folder': options['site_dir'],
            'translations': options['translations'],
            'indicator_options': options['indicator_options'],
            'logging': options['logging'],
        }
        for key in map_layer:
            geojson_kwargs[key] = map_layer[key]
        # If the geojson_file parameter is not remote, make sure it uses src_dir.
        if not geojson_kwargs['geojson_file'].startswith('http'):
            geojson_file = os.path.join(options['src_dir'], geojson_kwargs['geojson_file'])
            geojson_kwargs['geojson_file'] = geojson_file
        # Create the output.
        outputs.append(sdg.outputs.OutputGeoJson(**geojson_kwargs))

    data_schema = None
    if options['data_schema'] is not None:
        data_schema = open_sdg_data_schema_from_dict(options['data_schema'], options)

    # Output datapackages and possible CSVW.
    datapackage_params = options['datapackage'] if options['datapackage'] is not None else {}
    outputs.append(sdg.outputs.OutputDataPackage(
        inputs=inputs,
        schema=schema,
        output_folder=options['site_dir'],
        translations=options['translations'],
        indicator_options=options['indicator_options'],
        data_schema=data_schema,
        **datapackage_params,
    ))

    # Optionally output CSVW.
    if options['csvw'] is not None:
        csvw_params = options['csvw'] if options['csvw'] != True else {}
        outputs.append(sdg.outputs.OutputCsvw(
            inputs=inputs,
            schema=schema,
            output_folder=options['site_dir'],
            translations=options['translations'],
            indicator_options=options['indicator_options'],
            data_schema=data_schema,
            **csvw_params,
        ))

    # Add SDMX output if configured.
    if 'sdmx_output' in options and 'dsd' in options['sdmx_output']:
        if 'structure_specific' not in options['sdmx_output']:
            options['sdmx_output']['structure_specific'] = True
        outputs.append(sdg.outputs.OutputSdmxMl(
            inputs=inputs,
            schema=schema,
            output_folder=options['site_dir'],
            translations=options['translations'],
            indicator_options=options['indicator_options'],
            **options['sdmx_output']
        ))

    return outputs


def open_sdg_input_defaults():
    return [
        {
            'class': 'InputCsvData',
            'path_pattern': os.path.join('data', '*-*.csv')
        },
        {
            'class': 'InputYamlMdMeta',
            'path_pattern': os.path.join('meta', '*-*.md'),
            'git': True,
            'git_data_dir': 'data',
        }
    ]


def open_sdg_data_schema_from_dict(params, options):
    if 'class' not in params:
        # Default to a table schema YAML input.
        params['class'] = 'DataSchemaInputTableSchemaYaml'
    data_schema_class = params['class']

    allowed = [
        'DataSchemaInputTableSchemaYaml',
    ]
    if data_schema_class not in allowed:
        raise KeyError("Data schema class '%s' is not one of: %s." % (data_schema_class, ', '.join(allowed)))

    # We no longer need the "class" param.
    del params['class']

    # If using a local "source" we need to prepend our src_dir.
    if 'source' in params and isinstance(params['source'], str) and not params['source'].startswith('http'):
        params['source'] = os.path.join(options['src_dir'], params['source'])

    data_schema_instance = None
    if data_schema_class == 'DataSchemaInputTableSchemaYaml':
        data_schema_instance = sdg.data_schemas.DataSchemaInputTableSchemaYaml(**params)

    return data_schema_instance


def open_sdg_input_from_dict(params, options):
    if 'class' not in params:
        raise KeyError("Each 'input' must have a 'class'.")
    input_class = params['class']

    allowed = [
        'InputCkan',
        'InputCsvData',
        'InputCsvMeta',
        'InputSdmxJson',
        'InputSdmxMl_Structure',
        'InputSdmxMl_StructureSpecific',
        'InputSdmxMl_UnitedNationsApi',
        'InputYamlMdMeta',
        'InputSdmxMl_Multiple',
        'InputExcelMeta',
        'InputYamlMeta',
        'InputSdmxMeta',
<<<<<<< HEAD
        'InputOpenDataPlatform',
=======
        'InputWordMeta',
>>>>>>> f0346b76
    ]
    if input_class not in allowed:
        raise KeyError("Input class '%s' is not one of: %s." % (input_class, ', '.join(allowed)))

    # We no longer need the "class" param.
    del params['class']

    # For "path_pattern" we need to prepend our src_dir.
    if 'path_pattern' in params:
        params['path_pattern'] = os.path.join(options['src_dir'], params['path_pattern'])

    params['logging'] = options['logging']

    input_instance = None
    if input_class == 'InputCkan':
        input_instance = sdg.inputs.InputCkan(**params)
    elif input_class == 'InputCsvData':
        input_instance = sdg.inputs.InputCsvData(**params)
    elif input_class == 'InputCsvMeta':
        input_instance = sdg.inputs.InputCsvMeta(**params)
    elif input_class == 'InputSdmxJson':
        input_instance = sdg.inputs.InputSdmxJson(**params)
    elif input_class == 'InputSdmxMl_Structure':
        input_instance = sdg.inputs.InputSdmxMl_Structure(**params)
    elif input_class == 'InputSdmxMl_StructureSpecific':
        input_instance = sdg.inputs.InputSdmxMl_StructureSpecific(**params)
    elif input_class == 'InputSdmxMl_UnitedNationsApi':
        input_instance = sdg.inputs.InputSdmxMl_UnitedNationsApi(**params)
    elif input_class == 'InputYamlMdMeta':
        input_instance = sdg.inputs.InputYamlMdMeta(**params)
    elif input_class == 'InputSdmxMl_Multiple':
        input_instance = sdg.inputs.InputSdmxMl_Multiple(**params)
    elif input_class == 'InputExcelMeta':
        input_instance = sdg.inputs.InputExcelMeta(**params)
    elif input_class == 'InputYamlMeta':
        input_instance = sdg.inputs.InputYamlMeta(**params)
    elif input_class == 'InputSdmxMeta':
        input_instance = sdg.inputs.InputSdmxMeta(**params)
<<<<<<< HEAD
    elif input_class == 'InputOpenDataPlatform':
        input_instance = sdg.inputs.InputOpenDataPlatform(**params)
=======
    elif input_class == 'InputWordMeta':
        input_instance = sdg.inputs.InputWordMeta(**params)
>>>>>>> f0346b76

    return input_instance


def open_sdg_translation_defaults():
    return [
        {
            'class': 'TranslationInputSdgTranslations',
            'source': 'https://github.com/open-sdg/sdg-translations.git',
            'tag': 'master',
        },
        {
            'class': 'TranslationInputYaml',
            'source': 'translations',
        }
    ]


def open_sdg_translations_from_options(options):
    return [open_sdg_translation_from_dict(t_dict, options) for t_dict in options['translations']]


def open_sdg_translation_from_dict(params, options):

    if 'class' not in params:
        raise KeyError("Each 'translation' must have a 'class'.")
    translation_class = params['class']

    allowed = [
        'TranslationInputCsv',
        'TranslationInputSdgTranslations',
        'TranslationInputSdmx',
        'TranslationInputSdmxMsd',
        'TranslationInputYaml',
    ]
    if translation_class not in allowed:
        raise KeyError("Translation class '%s' is not one of: %s." % (translation_class, ', '.join(allowed)))

    # We no longer need the "class" param.
    del params['class']

    params['logging'] = options['logging']

    # For "source" in TranslationInputYaml/Csv we need to prepend our src_dir.
    if translation_class == 'TranslationInputCsv' or translation_class == 'TranslationInputYaml':
        if 'source' in params:
            params['source'] = os.path.join(options['src_dir'], params['source'])

    translation_instance = None
    if translation_class == 'TranslationInputCsv':
        translation_instance = sdg.translations.TranslationInputCsv(**params)
    elif translation_class == 'TranslationInputSdgTranslations':
        translation_instance = sdg.translations.TranslationInputSdgTranslations(**params)
    elif translation_class == 'TranslationInputSdmx':
        translation_instance = sdg.translations.TranslationInputSdmx(**params)
    elif translation_class == 'TranslationInputSdmxMsd':
        translation_instance = sdg.translations.TranslationInputSdmxMsd(**params)
    elif translation_class == 'TranslationInputYaml':
        translation_instance = sdg.translations.TranslationInputYaml(**params)

    return translation_instance


def open_sdg_schema_defaults(schema_file='_prose.yml'):
    return [
        {
            'class': 'SchemaInputOpenSdg',
            'schema_path': schema_file,
        }
    ]


def open_sdg_schema_from_options(options):
    schema = [open_sdg_schema_from_dict(s_dict, options) for s_dict in options['schema']]
    return sdg.schemas.SchemaInputMultiple(schema)


def open_sdg_schema_from_dict(params, options):

    if 'class' not in params:
        raise KeyError("Each 'schema' must have a 'class'.")
    schema_class = params['class']

    allowed = [
        'SchemaInputOpenSdg',
        'SchemaInputSdmxMsd',
    ]
    if schema_class not in allowed:
        raise KeyError("Schema class '%s' is not one of: %s." % (schema_class, ', '.join(allowed)))

    # We no longer need the "class" param.
    del params['class']

    # For "schema_path" we need to prepend our src_dir.
    if 'schema_path' in params and not params['schema_path'].startswith('http'):
        params['schema_path'] = os.path.join(options['src_dir'], params['schema_path'])

    schema_instance = None
    if schema_class == 'SchemaInputOpenSdg':
        schema_instance = sdg.schemas.SchemaInputOpenSdg(**params)
    elif schema_class == 'SchemaInputSdmxMsd':
        schema_instance = sdg.schemas.SchemaInputSdmxMsd(**params)

    return schema_instance


def output_is_translatable(output):
    # Some types of output should never be translated.
    if isinstance(output, sdg.outputs.OutputSdmxMl):
        return False
    else:
        return True<|MERGE_RESOLUTION|>--- conflicted
+++ resolved
@@ -448,11 +448,8 @@
         'InputExcelMeta',
         'InputYamlMeta',
         'InputSdmxMeta',
-<<<<<<< HEAD
         'InputOpenDataPlatform',
-=======
         'InputWordMeta',
->>>>>>> f0346b76
     ]
     if input_class not in allowed:
         raise KeyError("Input class '%s' is not one of: %s." % (input_class, ', '.join(allowed)))
@@ -491,13 +488,10 @@
         input_instance = sdg.inputs.InputYamlMeta(**params)
     elif input_class == 'InputSdmxMeta':
         input_instance = sdg.inputs.InputSdmxMeta(**params)
-<<<<<<< HEAD
     elif input_class == 'InputOpenDataPlatform':
         input_instance = sdg.inputs.InputOpenDataPlatform(**params)
-=======
     elif input_class == 'InputWordMeta':
         input_instance = sdg.inputs.InputWordMeta(**params)
->>>>>>> f0346b76
 
     return input_instance
 
