--- conflicted
+++ resolved
@@ -33,17 +33,10 @@
 
 
     def __init__(self, inputs, schema, output_folder='_site', translations=None,
-<<<<<<< HEAD
-                 indicator_options=None, dsd='https://registry.sdmx.org/ws/public/sdmxapi/rest/datastructure/IAEG-SDGs/SDG/latest/?format=sdmx-2.1&detail=full&references=children',
-                 default_values=None, header_id=None, sender_id=None, structure_specific=False,
-                 column_map=None, code_map=None, constrain_data=False,
-                 extend_dsd=False, dsd_languages=None):
-=======
                  indicator_options=None, dsd=None, default_values=None,
                  header_id=None, sender_id=None, structure_specific=False,
                  column_map=None, code_map=None, constrain_data=False,
-                 request_params=None):
->>>>>>> c946171e
+                 request_params=None, extend_dsd=False, dsd_languages=None):
 
         """Constructor for OutputSdmxMl.
 
@@ -123,20 +116,8 @@
 
 
     def retrieve_dsd(self, dsd):
-<<<<<<< HEAD
-
-        if dsd.startswith('http'):
-            urlretrieve(dsd, 'dsd.xml')
-            dsd = 'dsd.xml'
-        else:
-            copyfile(dsd, 'dsd.xml')
-        msg = sdmx.read_sdmx(dsd)
-        dsd_object = msg.structure[0]
-        self.dsd_msg = msg
-        self.dsd = dsd_object
-=======
+        self.dsd_msg = helpers.sdmx.get_sdmx_message(dsd, request_params=self.request_params)
         self.dsd = helpers.sdmx.get_dsd(dsd, request_params=self.request_params)
->>>>>>> c946171e
 
 
     def extend_dsd_codelists(self, dsd):
